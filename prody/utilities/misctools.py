"""This module defines miscellaneous utility functions."""
import re

from numpy import unique, linalg, diag, sqrt, dot, chararray, divide, zeros_like, zeros, allclose, ceil
from numpy import diff, where, insert, nan, isnan, loadtxt, array, round, average, min, max, delete, vstack
from numpy import sign, arange, asarray, ndarray, subtract, power, sum, isscalar, empty, triu, tril
from collections import Counter
import numbers

from prody import PY3K
from .logger import LOGGER

from Bio.Data import IUPACData

from xml.etree.ElementTree import Element

__all__ = ['Everything', 'Cursor', 'ImageCursor', 'rangeString', 'alnum', 'importLA', 'dictElement',
           'intorfloat', 'startswith', 'showFigure', 'countBytes', 'sqrtm',
           'saxsWater', 'count', 'addEnds', 'copy', 'dictElementLoop', 'index',
           'getDataPath', 'openData', 'chr2', 'toChararray', 'interpY', 'cmp', 'pystr',
           'getValue', 'indentElement', 'isPDB', 'isURL', 'isListLike', 'isSymmetric', 'makeSymmetric',
           'getDistance', 'fastin', 'createStringIO', 'div0', 'wmean', 'bin2dec', 'wrapModes', 
<<<<<<< HEAD
           'fixArraySize', 'DTYPE', 'checkIdentifiers', 'split']
=======
           'fixArraySize', 'decToHybrid36', 'hybrid36ToDec', 'DTYPE']
>>>>>>> e3761731

DTYPE = array(['a']).dtype.char  # 'S' for PY2K and 'U' for PY3K
CURSORS = []

# Note that the chain id can be blank (space). Examples:
# 3TT1, 3tt1A, 3tt1:A, 3tt1_A, 3tt1-A, 3tt1 A
isPDB = re.compile('^[A-Za-z0-9]{4}[ -_:]{,1}[A-Za-z0-9 ]{,1}$').match

# django url validation regex
isURL = re.compile(
        r'^(?:http|ftp)s?://' # http:// or https://
        r'(?:(?:[A-Z0-9](?:[A-Z0-9-]{0,61}[A-Z0-9])?\.)+(?:[A-Z]{2,6}\.?|[A-Z0-9-]{2,}\.?)|' #domain...
        r'localhost|' #localhost...
        r'\d{1,3}\.\d{1,3}\.\d{1,3}\.\d{1,3})' # ...or ip
        r'(?::\d+)?' # optional port
        r'(?:/?|[/?]\S+)$', re.IGNORECASE).match

class Everything(object):
    """A place for everything."""

    def __contains__(self, what):

        return True

class Cursor(object):
    def __init__(self, ax):
        import matplotlib.patheffects as PathEffects

        self.ax = ax
        self.lx = ax.axhline(color='k', linestyle='--', linewidth=0.)  # the horiz line
        self.ly = ax.axvline(color='k', linestyle='--', linewidth=0.)  # the vert line

        # text location in axes coords
        self.txt = ax.text(0., 1., '', color='k', verticalalignment='bottom')
        self.txt.set_path_effects([PathEffects.withStroke(linewidth=3, foreground='w')])
        
        # preserve the cursor reference
        global CURSORS
        CURSORS.append(self)

    def onClick(self, event):
        from matplotlib.pyplot import draw

        if event.inaxes != self.ax:
            return

        if event.button == 1:
            self.show(event)
        elif event.button == 3:
            self.clear(event)

        draw()

    def show(self, event):
        x, y = event.xdata, event.ydata
        # update the line positions
        self.lx.set_ydata(y)
        self.ly.set_xdata(x)

        self.lx.set_linewidth(.75)
        self.ly.set_linewidth(.75)

        self.txt.set_text(' x=%1.2f, y=%1.2f' % (x, y))
        self.txt.set_position((x, y))

    def clear(self, event):
        self.lx.set_linewidth(0.)
        self.ly.set_linewidth(0.)

        self.txt.set_text('')

class ImageCursor(Cursor):
    def __init__(self, ax, image, atoms=None):
        super(ImageCursor, self).__init__(ax)
        self.image = image
        self.atoms = atoms
    
    def show(self, event):
        x, y = event.xdata, event.ydata
        # update the line positions
        self.lx.set_ydata(y)
        self.ly.set_xdata(x)

        self.lx.set_linewidth(1.)
        self.ly.set_linewidth(1.)

        data = self.get_cursor_data(event)
        if data is None:
            return
            
        i, j, v = data

        if v > 1e-4 and v < 1e4:
            template = ' x=%s, y=%s [%s]'
        else:
            template = ' x=%s, y=%s [%s]'
        if self.atoms is None:
            self.txt.set_text(template % (j, i, v)) 
        else:
            seq = self.atoms.getSequence()
            resnums = self.atoms.getResnums()

            a = seq[j] + str(resnums[j])
            b = seq[i] + str(resnums[i])
            self.txt.set_text(template % (a, b, str(v)))
        self.txt.set_position((x, y))

    def get_cursor_data(self, event):
        """Get the cursor data for a given event"""
        from matplotlib.transforms import Bbox, BboxTransform

        aximg = self.image
        xmin, xmax, ymin, ymax = aximg.get_extent()
        if aximg.origin == 'upper':
            ymin, ymax = ymax, ymin

        arr = aximg.get_array()
        data_extent = Bbox([[ymin, xmin], [ymax, xmax]])
        array_extent = Bbox([[0, 0], arr.shape[:2]])
        trans = BboxTransform(boxin=data_extent, boxout=array_extent)
        y, x = event.ydata, event.xdata
        point = trans.transform_point([y, x])
        if any(isnan(point)):
            return None
        i, j = point.astype(int)
        # Clip the coordinates at array bounds
        if not (0 <= i < arr.shape[0]) or not (0 <= j < arr.shape[1]):
            return None
        else:
            return i, j, arr[i, j]

def rangeString(lint, sep=' ', rng=' to ', exc=False, pos=True):
    """Returns a structured string for a given list of integers.

    :arg lint: integer list or array
    :arg sep: range or number separator
    :arg rng: range symbol
    :arg exc: set **True** if range symbol is exclusive
    :arg pos: only consider zero and positive integers

    .. ipython:: python

       from prody.utilities import rangeString
       lint = [1, 2, 3, 4, 10, 15, 16, 17]
       rangeString(lint)
       rangeString(lint, sep=',', rng='-')
       rangeString(lint, ',', ':', exc=True)"""

    ints = unique(lint)
    if len(ints) == 0:
        return ''
    if pos and ints[0] < 0:
        ints = ints[ints > -1]

    prev = ints[0]
    lint = [[prev]]
    for i in ints[1:]:
        if i - prev > 1:
            lint.append([i])
        else:
            lint[-1].append(i)
        prev = i
    exc = int(exc)
    return sep.join([str(l[0]) if len(l) == 1 else
                     str(l[0]) + rng + str(l[-1] + exc) for l in lint])


def alnum(string, alt='_', trim=False, single=False):
    """Replace non alpha numeric characters with *alt*.  If *trim* is **True**
    remove preceding and trailing *arg* characters.  If *single* is **True**,
    contain only a single joining *alt* character. """

    result = ''
    multi = not bool(single)
    prev = None
    for char in string:
        if char.isalnum():
            result += char
            prev = char
        else:
            if multi or prev != alt:
                result += alt
            prev = alt
    trim = int(bool(trim))
    result = result[trim * (result[0] == alt):
                    len(result) - trim * (result[-1] == alt)]
    return result


def importLA():
    """Returns one of :mod:`scipy.linalg` or :mod:`numpy.linalg`."""

    try:
        import scipy.linalg as linalg
    except ImportError:
        try:
            import numpy.linalg as linalg
        except:
            raise ImportError('scipy.linalg or numpy.linalg is required for '
                              'NMA and structure alignment calculations')
    return linalg

def createStringIO():
    if PY3K:
        from io import StringIO
    else:
        from StringIO import StringIO
    return StringIO()

def dictElement(element, prefix=None, number_multiples=False):
    """Returns a dictionary built from the children of *element*, which must be
    a :class:`xml.etree.ElementTree.Element` instance. Keys of the dictionary
    are *tag* of children without the *prefix*, or namespace. Values depend on
    the content of the child. If a child does not have any children, its text
    attribute is the value. If a child has children, then the child is the
    value.
    """
    
    dict_ = {}
    length = False
    if isinstance(prefix, str):
        length = len(prefix)

    prev_tag = ''
    for child in element:
        tag = child.tag

        if length and tag.startswith(prefix):
            tag = tag[length:]

        if tag != prev_tag:
            prev_tag = tag
            i = 0
        else:
            i += 1

        if number_multiples:
            tag = tag + '{:>4}'.format(str(i))
            
        if len(child) == 0:
            if child.text is None:
                dict_[tag] = child.items()
            else:
                dict_[tag] = child.text
        else:
            dict_[tag] = child

    return dict_

def dictElementLoop(dict_, keys=None, prefix=None, number_multiples=False):

    if isinstance(keys, str):
        keys = [keys]

    if not keys:
        keys = dict_.keys()

    for orig_key in keys:
        item = dict_[orig_key]
        if isinstance(item, Element):
            dict2 = dictElement(dict_[orig_key], prefix, number_multiples)
            finished = False
            while not finished:
                dict3 = dict2.copy()
                try:
                    key = dict2.keys()[0]
                    dict2[key] = dictElement(dict2[key], prefix, number_multiples)
                except:
                    finished = True
                else:
                    dict2 = dict3
                    for key in dict2.keys():
                        dict2[key] = dictElement(dict2[key], prefix, number_multiples)

            dict_[orig_key] = dict2

    return dict_

def intorfloat(x):
    """Returns ``int(x)``, or ``float(x)`` upon :exc:`ValueError`."""

    try:
        return int(x)
    except ValueError:
        return float(x)


def startswith(this, that):
    """Returns **True** if *this* or *that* starts with the other."""

    if len(this) < len(that):
        return that.startswith(this)
    else:
        return this.startswith(that)


def showFigure():
    """Call :func:`~matplotlib.pyplot.show` function with ``block=False``
    argument to avoid blocking behavior in non-interactive sessions.  If
    *block* keyword argument is not recognized, try again without it."""

    from matplotlib.pyplot import show
    try:
        show(block=False)
    except TypeError:
        show()


def countBytes(arrays, base=False):
    """Returns total number of bytes consumed by elements of arrays.  If
    *base* is **True**, use number of bytes from the base array."""

    if base:
        getbase = lambda arr: arr if arr.base is None else getbase(arr.base)
        nbytes = lambda arr: getbase(arr).nbytes
    else:
        nbytes = lambda arr: arr.nbytes

    return sum(nbytes(arr) for arr in arrays)

def sqrtm(matrix):
    """Returns the square root of a matrix."""
    (U,S,VT)=linalg.svd(matrix)
    D = diag(sqrt(S))
    return dot(dot(U,D),VT)

def getMasses(elements):
    """Gets the mass atom. """
    
    # mass_dict = {'C':12,'N':14,'S':32,'O':16,'H':1}
    mass_dict = IUPACData.atom_weights

    if isinstance(elements, str):
        return mass_dict[elements.capitalize()]
    else:
        masses = zeros(len(elements))
        for i,element in enumerate(elements):
            if element.capitalize() in mass_dict:
                masses[i] = mass_dict[element.capitalize()]
            else:
                masses[i] = 0.
        return masses

def count(L, a=None):
    return len([b for b in L if b is a])

def addEnds(x, y, axis=0):
    """Finds breaks in *x*, extends them by one position and adds **nan** at the 
    corresponding position in *y*. *x* needs to be an 1-D array, *y* can be a 
    matrix of column (or row) vectors"""

    d = diff(x)
    counter = Counter(d)
    step = counter.most_common(1)[0][0]

    breaks = where(d != step)[0]
    for b in reversed(breaks):
        x = insert(x, b+1, x[b]+step)
        y = insert(y, b+1, nan, axis=axis)

    return x, y

def copy(x):
    if x is None:
        return None
    elif isinstance(x, list):
        x = list(x)
    else:
        try:
            x = x.copy()
        except AttributeError:
            from copy import copy as shallow_copy
            
            x = shallow_copy(x)
    return x

def pystr(a):
    b = a
    if PY3K:
        if hasattr(a, 'decode'):
            b = a.decode() 
    else:
        if hasattr(a, 'encode'):
            b = a.encode() 
    return b

def getDataPath(filename):
    import pkg_resources
    return pkg_resources.resource_filename('prody.utilities', 'datafiles/%s'%filename)

def openData(filename, mode='r'):
    return open(getDataPath(filename), mode)

def saxsWater():
    filename = getDataPath('saxs_water.dat')
    return loadtxt(filename, delimiter=',')

def chr2(a):
    try:
        c = chr(a)
    except TypeError:
        c = str(a)
    return c

def toChararray(arr, aligned=False):
    arr = array(arr, dtype='|S')
    try:
        ndim, dtype_, shape = arr.ndim, arr.dtype, arr.shape
    except AttributeError:
        raise TypeError('arr is not a Numpy array')

    if ndim < 1:
        raise ValueError('arr.ndim should be at least 1')
    if dtype_.char != 'S':
        raise ValueError('arr must be a character array')

    if ndim != 2:
        n_seq = shape[0]
        l_seq = dtype_.itemsize
        new_arr = chararray((n_seq, l_seq))
        for i, s in enumerate(arr):
            for j in range(l_seq):
                if j < len(s):
                    new_arr[i, j] = chr2(s[j])
                else:
                    if aligned:
                        raise ValueError('arr does not the same lengths')
                    new_arr[i, j] = '.'
    else:
        new_arr = array(arr, dtype='|S1')
    return new_arr

def interpY(Y):
    Y = asarray(Y, dtype=float)
    n = len(Y)
    X = arange(n)

    dy = (Y.max() - Y.min()) / n

    Xp = [X[0]]; Yp = [Y[0]]
    for i in range(n-1):
        y1, y2 = Y[i], Y[i+1]
        x1, x2 = X[i], X[i+1]
        if abs(y2 - y1) > dy:
            sdy = sign(y2 - y1)*dy
            yp = arange(Y[i]+sdy, Y[i+1], sdy)
            xp = (yp - y1)/(y2 - y1)*(x2 - x1) + x1
            Xp.extend(xp)
            Yp.extend(yp)

        Xp.append(x2)
        Yp.append(y2)
    return array(Xp), array(Yp)

def cmp(a, b):
    return (a > b) - (a < b)

def getValue(dict_, attr, default=None):
    value = default
    if attr in dict_:
        value = dict_[attr]
        if default is not None:
            try:
                if value.ndim == 0:
                    value = type(default)(value)
            except:
                pass
    return value

def indentElement(elem, level=0):
    i = "\n" + level*"  "
    j = "\n" + (level-1)*"  "
    if len(elem):
        if not elem.text or not elem.text.strip():
            elem.text = i + "  "
        if not elem.tail or not elem.tail.strip():
            elem.tail = i
        for subelem in elem:
            indentElement(subelem, level+1)
        if not elem.tail or not elem.tail.strip():
            elem.tail = j
    else:
        if level and (not elem.tail or not elem.tail.strip()):
            elem.tail = j
    return elem 

def isListLike(a):
    return isinstance(a, (list, tuple, ndarray))

def getDistance(coords1, coords2, unitcell=None):

    diff = coords1 - coords2
    if unitcell is not None:
        diff = subtract(diff, round(diff/unitcell)*unitcell, diff)
    return sqrt(power(diff, 2, diff).sum(axis=-1))

def fastin(a, B):
    for b in reversed(B):
        if a is b:
            return True
    return False

def div0(a, b, defval=0.):
    """ Performs ``true_divide`` but ignores the error when division by zero 
    (result is set to zero instead). """

    from numpy import errstate, true_divide, isfinite, isscalar
    
    with errstate(divide='ignore', invalid='ignore'):
        c = true_divide(a, b)
        if isscalar(c):
            if not isfinite(c):
                c = defval
        else:
            c[~isfinite(c)] = defval  # -inf inf NaN
    return c

def wmean(array, weights, axis=None):
    """Calculates the weighted average of *array* given *axis*."""

    try:
        avg = average(array, axis=axis, weights=weights)
    except ZeroDivisionError:
        numer = sum(array*weights, axis=axis)
        denom = sum(weights, axis=axis)
        avg = div0(numer, denom, nan)
    return avg

def bin2dec(x):
    """Converts the binary array to decimal."""

    y = 0
    for i,j in enumerate(x):
        if j: y += 1<<i
    return y


def wrapModes(modes):
    if hasattr(modes, 'getArray'):
        try:
            modes = [mode for mode in modes]
        except TypeError:
            modes = [modes]
    else:
        if isscalar(modes[0]):
            modes = [modes]
    return modes

def fixArraySize(arr, sizes, value=0):
    """Makes sure that **arr** is of **sizes**. If not, pad with **value**."""

    if not isinstance(arr, ndarray):
        raise TypeError('arr has to be a numpy ndarray')

    if not isinstance(sizes, tuple):
        raise TypeError('sizes has to be a tuple')

    shapes = arr.shape
    if shapes == sizes:
        return arr

    arr2 = empty(sizes, dtype=arr.dtype)
    arr2.fill(value)

    common_sizes = [min((a, b)) for a, b in zip(sizes, shapes)]
    slices = tuple(slice(s) for s in common_sizes)
    arr2[slices] = arr[slices]

    return arr2

def isSymmetric(M, rtol=1e-05, atol=1e-08):
    """Checks if the matrix is symmetric."""
    if M.shape != M.T.shape:
        return False
    return allclose(M, M.T, rtol=rtol, atol=atol)

def makeSymmetric(M):
    """Makes sure the matrix is symmetric."""
    
    if isSymmetric(M):
        return M

    # make square 
    n, m = M.shape
    l = max((n, m))
    M = fixArraySize(M, (l, l))

    # determine which part of the matrix has values
    U = triu(M, k=1)
    L = tril(M, k=-1)

    if U.sum() == 0:
        M += L.T
    elif L.sum() == 0:
        M += U.T
    else:
        M = (M + M.T) / 2.
    return M

def index(A, a):
    if isinstance(A, list):
        return A.index(a)
    else:
        A = asarray(A)
        return where(A==a)[0][0]


<<<<<<< HEAD
def checkIdentifiers(*pdb):
    """Check whether *pdb* identifiers are valid, and replace invalid ones
    with **None** in place."""

    identifiers = []
    append = identifiers.append
    for pid in pdb:
        try:
            pid = pid.strip().lower()
        except AttributeError:
            LOGGER.warn('{0} is not a valid identifier.'.format(repr(pid)))
            append(None)
        else:
            if not (len(pid) == 4 and pid.isalnum()):
                LOGGER.warn('{0} is not a valid identifier.'
                            .format(repr(pid)))
                append(None)
            else:
                append(pid)
    return identifiers

def split(string, shlex=False):
    if shlex:
        try:
            import shlex
        except ImportError:
            raise ImportError('Use of the shlex option requires the '
                              'installation of the shlex package.')
        else:
            return shlex.split(string)
    else:
        return string.split()
=======
def decToBase36(integer):
    """Converts a decimal number to base 36.
    Based on https://wikivisually.com/wiki/Base36
    """

    chars = '0123456789ABCDEFGHIJKLMNOPQRSTUVWXYZ'
    
    sign = '-' if integer < 0 else ''
    integer = abs(integer)
    result = ''
    
    while integer > 0:
        integer, remainder = divmod(integer, 36)
        result = chars[remainder]+result

    if result == '':
        result = '0'

    return sign+result


def decToHybrid36(x):
    """Convert a regular decimal number to a string in hybrid36 format"""
    if not isinstance(x, numbers.Integral):
        raise TypeError('x should be an integer')

    if x < 100000:
        return str(x)

    start = 10*36**4 # decToBase36(start) = A0000
    return decToBase36(int(x) + (start - 100000))


def base36ToDec(x):
    chars = '0123456789ABCDEFGHIJKLMNOPQRSTUVWXYZ'
    if x[0] == '-':
        sign = '-'
        x = x[1:]
    else:
        sign = ''

    result = 0
    for i, entry in enumerate(reversed(x)):
        result += (chars.find(entry)*36**(i))

    return int(sign + str(result))


def hybrid36ToDec(x):
    """Convert string in hybrid36 format to a regular decimal number"""
    if not isinstance(x, str):
        raise TypeError('x should be a string')
    
    if x.isnumeric():
        return int(x)

    start = 10*36**4 # decToBase36(start) = A0000
    return base36ToDec(x) - start + 100000
>>>>>>> e3761731
<|MERGE_RESOLUTION|>--- conflicted
+++ resolved
@@ -20,11 +20,7 @@
            'getDataPath', 'openData', 'chr2', 'toChararray', 'interpY', 'cmp', 'pystr',
            'getValue', 'indentElement', 'isPDB', 'isURL', 'isListLike', 'isSymmetric', 'makeSymmetric',
            'getDistance', 'fastin', 'createStringIO', 'div0', 'wmean', 'bin2dec', 'wrapModes', 
-<<<<<<< HEAD
-           'fixArraySize', 'DTYPE', 'checkIdentifiers', 'split']
-=======
-           'fixArraySize', 'decToHybrid36', 'hybrid36ToDec', 'DTYPE']
->>>>>>> e3761731
+           'fixArraySize', 'decToHybrid36', 'hybrid36ToDec', 'DTYPE', 'checkIdentifiers', 'split']
 
 DTYPE = array(['a']).dtype.char  # 'S' for PY2K and 'U' for PY3K
 CURSORS = []
@@ -632,7 +628,6 @@
         return where(A==a)[0][0]
 
 
-<<<<<<< HEAD
 def checkIdentifiers(*pdb):
     """Check whether *pdb* identifiers are valid, and replace invalid ones
     with **None** in place."""
@@ -654,6 +649,7 @@
                 append(pid)
     return identifiers
 
+
 def split(string, shlex=False):
     if shlex:
         try:
@@ -665,7 +661,8 @@
             return shlex.split(string)
     else:
         return string.split()
-=======
+
+
 def decToBase36(integer):
     """Converts a decimal number to base 36.
     Based on https://wikivisually.com/wiki/Base36
@@ -723,5 +720,4 @@
         return int(x)
 
     start = 10*36**4 # decToBase36(start) = A0000
-    return base36ToDec(x) - start + 100000
->>>>>>> e3761731
+    return base36ToDec(x) - start + 100000