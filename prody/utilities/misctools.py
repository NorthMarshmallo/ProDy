"""This module defines miscellaneous utility functions."""
import re

from numpy import unique, linalg, diag, sqrt, dot, chararray, divide, zeros_like, zeros, allclose, ceil
from numpy import diff, where, insert, nan, isnan, loadtxt, array, round, average, min, max, delete, vstack
from numpy import sign, arange, asarray, ndarray, subtract, power, sum, isscalar, empty, triu, tril
from collections import Counter
import numbers

from prody import PY3K
from .logger import LOGGER

from Bio.Data import IUPACData

from xml.etree.ElementTree import Element

__all__ = ['Everything', 'Cursor', 'ImageCursor', 'rangeString', 'alnum', 'importLA', 'dictElement',
           'intorfloat', 'startswith', 'showFigure', 'countBytes', 'sqrtm',
           'saxsWater', 'count', 'addEnds', 'copy', 'dictElementLoop', 'index',
           'getDataPath', 'openData', 'chr2', 'toChararray', 'interpY', 'cmp', 'pystr',
           'getValue', 'indentElement', 'isPDB', 'isURL', 'isListLike', 'isSymmetric', 'makeSymmetric',
           'getDistance', 'fastin', 'createStringIO', 'div0', 'wmean', 'bin2dec', 'wrapModes', 
<<<<<<< HEAD
           'fixArraySize', 'decToHybrid36', 'hybrid36ToDec', 'DTYPE', 'split', 'AAMAP']
=======
           'fixArraySize', 'decToHybrid36', 'hybrid36ToDec', 'DTYPE', 'checkIdentifiers', 'split']
>>>>>>> 277d5844

DTYPE = array(['a']).dtype.char  # 'S' for PY2K and 'U' for PY3K
CURSORS = []

# Note that the chain id can be blank (space). Examples:
# 3TT1, 3tt1A, 3tt1:A, 3tt1_A, 3tt1-A, 3tt1 A
isPDB = re.compile('^[A-Za-z0-9]{4}[ -_:]{,1}[A-Za-z0-9 ]{,1}$').match

# django url validation regex
isURL = re.compile(
        r'^(?:http|ftp)s?://' # http:// or https://
        r'(?:(?:[A-Z0-9](?:[A-Z0-9-]{0,61}[A-Z0-9])?\.)+(?:[A-Z]{2,6}\.?|[A-Z0-9-]{2,}\.?)|' #domain...
        r'localhost|' #localhost...
        r'\d{1,3}\.\d{1,3}\.\d{1,3}\.\d{1,3})' # ...or ip
        r'(?::\d+)?' # optional port
        r'(?:/?|[/?]\S+)$', re.IGNORECASE).match

AAMAP = {
    'ALA': 'A', 'ARG': 'R', 'ASN': 'N', 'ASP': 'D', 'CYS': 'C', 'GLN': 'Q',
    'GLU': 'E', 'GLY': 'G', 'HIS': 'H', 'ILE': 'I', 'LEU': 'L', 'LYS': 'K',
    'MET': 'M', 'PHE': 'F', 'PRO': 'P', 'SER': 'S', 'THR': 'T', 'TRP': 'W',
    'TYR': 'Y', 'VAL': 'V',
    'ASX': 'B', 'GLX': 'Z', 'SEC': 'U', 'PYL': 'O', 'XLE': 'J', '': '-'
}

# add bases
AAMAP.update({'ADE': 'a', 'THY': 't', 'CYT': 'c',
              'GUA': 'g', 'URA': 'u'})

# add reversed mapping
_ = {}
for aaa, a in AAMAP.items():
    _[a] = aaa
AAMAP.update(_)

MODMAP = {}
with openData('mod_res_map.dat') as f:
    for line in f:
        try:
            mod, aa = line.strip().split(' ')
            MODMAP[mod] = aa
        except:
            continue

# add modified AAs
MODAAMAP = {}
for mod, aa in MODMAP.items():
    if aa in AAMAP:
        MODAAMAP[mod] = AAMAP[aa]
AAMAP.update(MODAAMAP)

class Everything(object):
    """A place for everything."""

    def __contains__(self, what):

        return True

class Cursor(object):
    def __init__(self, ax):
        import matplotlib.patheffects as PathEffects

        self.ax = ax
        self.lx = ax.axhline(color='k', linestyle='--', linewidth=0.)  # the horiz line
        self.ly = ax.axvline(color='k', linestyle='--', linewidth=0.)  # the vert line

        # text location in axes coords
        self.txt = ax.text(0., 1., '', color='k', verticalalignment='bottom')
        self.txt.set_path_effects([PathEffects.withStroke(linewidth=3, foreground='w')])
        
        # preserve the cursor reference
        global CURSORS
        CURSORS.append(self)

    def onClick(self, event):
        from matplotlib.pyplot import draw

        if event.inaxes != self.ax:
            return

        if event.button == 1:
            self.show(event)
        elif event.button == 3:
            self.clear(event)

        draw()

    def show(self, event):
        x, y = event.xdata, event.ydata
        # update the line positions
        self.lx.set_ydata(y)
        self.ly.set_xdata(x)

        self.lx.set_linewidth(.75)
        self.ly.set_linewidth(.75)

        self.txt.set_text(' x=%1.2f, y=%1.2f' % (x, y))
        self.txt.set_position((x, y))

    def clear(self, event):
        self.lx.set_linewidth(0.)
        self.ly.set_linewidth(0.)

        self.txt.set_text('')

class ImageCursor(Cursor):
    def __init__(self, ax, image, atoms=None):
        super(ImageCursor, self).__init__(ax)
        self.image = image
        self.atoms = atoms
    
    def show(self, event):
        x, y = event.xdata, event.ydata
        # update the line positions
        self.lx.set_ydata(y)
        self.ly.set_xdata(x)

        self.lx.set_linewidth(1.)
        self.ly.set_linewidth(1.)

        data = self.get_cursor_data(event)
        if data is None:
            return
            
        i, j, v = data

        if v > 1e-4 and v < 1e4:
            template = ' x=%s, y=%s [%s]'
        else:
            template = ' x=%s, y=%s [%s]'
        if self.atoms is None:
            self.txt.set_text(template % (j, i, v)) 
        else:
            seq = self.atoms.getSequence()
            resnums = self.atoms.getResnums()

            a = seq[j] + str(resnums[j])
            b = seq[i] + str(resnums[i])
            self.txt.set_text(template % (a, b, str(v)))
        self.txt.set_position((x, y))

    def get_cursor_data(self, event):
        """Get the cursor data for a given event"""
        from matplotlib.transforms import Bbox, BboxTransform

        aximg = self.image
        xmin, xmax, ymin, ymax = aximg.get_extent()
        if aximg.origin == 'upper':
            ymin, ymax = ymax, ymin

        arr = aximg.get_array()
        data_extent = Bbox([[ymin, xmin], [ymax, xmax]])
        array_extent = Bbox([[0, 0], arr.shape[:2]])
        trans = BboxTransform(boxin=data_extent, boxout=array_extent)
        y, x = event.ydata, event.xdata
        point = trans.transform_point([y, x])
        if any(isnan(point)):
            return None
        i, j = point.astype(int)
        # Clip the coordinates at array bounds
        if not (0 <= i < arr.shape[0]) or not (0 <= j < arr.shape[1]):
            return None
        else:
            return i, j, arr[i, j]

def rangeString(lint, sep=' ', rng=' to ', exc=False, pos=True):
    """Returns a structured string for a given list of integers.

    :arg lint: integer list or array
    :arg sep: range or number separator
    :arg rng: range symbol
    :arg exc: set **True** if range symbol is exclusive
    :arg pos: only consider zero and positive integers

    .. ipython:: python

       from prody.utilities import rangeString
       lint = [1, 2, 3, 4, 10, 15, 16, 17]
       rangeString(lint)
       rangeString(lint, sep=',', rng='-')
       rangeString(lint, ',', ':', exc=True)"""

    ints = unique(lint)
    if len(ints) == 0:
        return ''
    if pos and ints[0] < 0:
        ints = ints[ints > -1]

    prev = ints[0]
    lint = [[prev]]
    for i in ints[1:]:
        if i - prev > 1:
            lint.append([i])
        else:
            lint[-1].append(i)
        prev = i
    exc = int(exc)
    return sep.join([str(l[0]) if len(l) == 1 else
                     str(l[0]) + rng + str(l[-1] + exc) for l in lint])


def alnum(string, alt='_', trim=False, single=False):
    """Replace non alpha numeric characters with *alt*.  If *trim* is **True**
    remove preceding and trailing *arg* characters.  If *single* is **True**,
    contain only a single joining *alt* character. """

    result = ''
    multi = not bool(single)
    prev = None
    for char in string:
        if char.isalnum():
            result += char
            prev = char
        else:
            if multi or prev != alt:
                result += alt
            prev = alt
    trim = int(bool(trim))
    result = result[trim * (result[0] == alt):
                    len(result) - trim * (result[-1] == alt)]
    return result


def importLA():
    """Returns one of :mod:`scipy.linalg` or :mod:`numpy.linalg`."""

    try:
        import scipy.linalg as linalg
    except ImportError:
        try:
            import numpy.linalg as linalg
        except:
            raise ImportError('scipy.linalg or numpy.linalg is required for '
                              'NMA and structure alignment calculations')
    return linalg

def createStringIO():
    if PY3K:
        from io import StringIO
    else:
        from StringIO import StringIO
    return StringIO()

def dictElement(element, prefix=None, number_multiples=False):
    """Returns a dictionary built from the children of *element*, which must be
    a :class:`xml.etree.ElementTree.Element` instance. Keys of the dictionary
    are *tag* of children without the *prefix*, or namespace. Values depend on
    the content of the child. If a child does not have any children, its text
    attribute is the value. If a child has children, then the child is the
    value.
    """
    
    dict_ = {}
    length = False
    if isinstance(prefix, str):
        length = len(prefix)

    prev_tag = ''
    for child in element:
        tag = child.tag

        if length and tag.startswith(prefix):
            tag = tag[length:]

        if tag != prev_tag:
            prev_tag = tag
            i = 0
        else:
            i += 1

        if number_multiples:
            tag = tag + '{:>4}'.format(str(i))
            
        if len(child) == 0:
            if child.text is None:
                dict_[tag] = child.items()
            else:
                dict_[tag] = child.text
        else:
            dict_[tag] = child

    return dict_

def dictElementLoop(dict_, keys=None, prefix=None, number_multiples=False):

    if isinstance(keys, str):
        keys = [keys]

    if not keys:
        keys = dict_.keys()

    for orig_key in keys:
        item = dict_[orig_key]
        if isinstance(item, Element):
            dict2 = dictElement(dict_[orig_key], prefix, number_multiples)
            finished = False
            while not finished:
                dict3 = dict2.copy()
                try:
                    key = dict2.keys()[0]
                    dict2[key] = dictElement(dict2[key], prefix, number_multiples)
                except:
                    finished = True
                else:
                    dict2 = dict3
                    for key in dict2.keys():
                        dict2[key] = dictElement(dict2[key], prefix, number_multiples)

            dict_[orig_key] = dict2

    return dict_

def intorfloat(x):
    """Returns ``int(x)``, or ``float(x)`` upon :exc:`ValueError`."""

    try:
        return int(x)
    except ValueError:
        return float(x)


def startswith(this, that):
    """Returns **True** if *this* or *that* starts with the other."""

    if len(this) < len(that):
        return that.startswith(this)
    else:
        return this.startswith(that)


def showFigure():
    """Call :func:`~matplotlib.pyplot.show` function with ``block=False``
    argument to avoid blocking behavior in non-interactive sessions.  If
    *block* keyword argument is not recognized, try again without it."""

    from matplotlib.pyplot import show
    try:
        show(block=False)
    except TypeError:
        show()


def countBytes(arrays, base=False):
    """Returns total number of bytes consumed by elements of arrays.  If
    *base* is **True**, use number of bytes from the base array."""

    if base:
        getbase = lambda arr: arr if arr.base is None else getbase(arr.base)
        nbytes = lambda arr: getbase(arr).nbytes
    else:
        nbytes = lambda arr: arr.nbytes

    return sum(nbytes(arr) for arr in arrays)

def sqrtm(matrix):
    """Returns the square root of a matrix."""
    (U,S,VT)=linalg.svd(matrix)
    D = diag(sqrt(S))
    return dot(dot(U,D),VT)

def getMasses(elements):
    """Gets the mass atom. """
    
    # mass_dict = {'C':12,'N':14,'S':32,'O':16,'H':1}
    mass_dict = IUPACData.atom_weights

    if isinstance(elements, str):
        return mass_dict[elements.capitalize()]
    else:
        masses = zeros(len(elements))
        for i,element in enumerate(elements):
            if element.capitalize() in mass_dict:
                masses[i] = mass_dict[element.capitalize()]
            else:
                masses[i] = 0.
        return masses

def count(L, a=None):
    return len([b for b in L if b is a])

def addEnds(x, y, axis=0):
    """Finds breaks in *x*, extends them by one position and adds **nan** at the 
    corresponding position in *y*. *x* needs to be an 1-D array, *y* can be a 
    matrix of column (or row) vectors"""

    d = diff(x)
    counter = Counter(d)
    step = counter.most_common(1)[0][0]

    breaks = where(d != step)[0]
    for b in reversed(breaks):
        x = insert(x, b+1, x[b]+step)
        y = insert(y, b+1, nan, axis=axis)

    return x, y

def copy(x):
    if x is None:
        return None
    elif isinstance(x, list):
        x = list(x)
    else:
        try:
            x = x.copy()
        except AttributeError:
            from copy import copy as shallow_copy
            
            x = shallow_copy(x)
    return x

def pystr(a):
    b = a
    if PY3K:
        if hasattr(a, 'decode'):
            b = a.decode() 
    else:
        if hasattr(a, 'encode'):
            b = a.encode() 
    return b

def getDataPath(filename):
    import pkg_resources
    return pkg_resources.resource_filename('prody.utilities', 'datafiles/%s'%filename)

def openData(filename, mode='r'):
    return open(getDataPath(filename), mode)

def saxsWater():
    filename = getDataPath('saxs_water.dat')
    return loadtxt(filename, delimiter=',')

def chr2(a):
    try:
        c = chr(a)
    except TypeError:
        c = str(a)
    return c

def toChararray(arr, aligned=False):
    arr = array(arr, dtype='|S')
    try:
        ndim, dtype_, shape = arr.ndim, arr.dtype, arr.shape
    except AttributeError:
        raise TypeError('arr is not a Numpy array')

    if ndim < 1:
        raise ValueError('arr.ndim should be at least 1')
    if dtype_.char != 'S':
        raise ValueError('arr must be a character array')

    if ndim != 2:
        n_seq = shape[0]
        l_seq = dtype_.itemsize
        new_arr = chararray((n_seq, l_seq))
        for i, s in enumerate(arr):
            for j in range(l_seq):
                if j < len(s):
                    new_arr[i, j] = chr2(s[j])
                else:
                    if aligned:
                        raise ValueError('arr does not the same lengths')
                    new_arr[i, j] = '.'
    else:
        new_arr = array(arr, dtype='|S1')
    return new_arr

def interpY(Y):
    Y = asarray(Y, dtype=float)
    n = len(Y)
    X = arange(n)

    dy = (Y.max() - Y.min()) / n

    Xp = [X[0]]; Yp = [Y[0]]
    for i in range(n-1):
        y1, y2 = Y[i], Y[i+1]
        x1, x2 = X[i], X[i+1]
        if abs(y2 - y1) > dy:
            sdy = sign(y2 - y1)*dy
            yp = arange(Y[i]+sdy, Y[i+1], sdy)
            xp = (yp - y1)/(y2 - y1)*(x2 - x1) + x1
            Xp.extend(xp)
            Yp.extend(yp)

        Xp.append(x2)
        Yp.append(y2)
    return array(Xp), array(Yp)

def cmp(a, b):
    return (a > b) - (a < b)

def getValue(dict_, attr, default=None):
    value = default
    if attr in dict_:
        value = dict_[attr]
        if default is not None:
            try:
                if value.ndim == 0:
                    value = type(default)(value)
            except:
                pass
    return value

def indentElement(elem, level=0):
    i = "\n" + level*"  "
    j = "\n" + (level-1)*"  "
    if len(elem):
        if not elem.text or not elem.text.strip():
            elem.text = i + "  "
        if not elem.tail or not elem.tail.strip():
            elem.tail = i
        for subelem in elem:
            indentElement(subelem, level+1)
        if not elem.tail or not elem.tail.strip():
            elem.tail = j
    else:
        if level and (not elem.tail or not elem.tail.strip()):
            elem.tail = j
    return elem 

def isListLike(a):
    return isinstance(a, (list, tuple, ndarray))

def getDistance(coords1, coords2, unitcell=None):

    diff = coords1 - coords2
    if unitcell is not None:
        diff = subtract(diff, round(diff/unitcell)*unitcell, diff)
    return sqrt(power(diff, 2, diff).sum(axis=-1))

def fastin(a, B):
    for b in reversed(B):
        if a is b:
            return True
    return False

def div0(a, b, defval=0.):
    """ Performs ``true_divide`` but ignores the error when division by zero 
    (result is set to zero instead). """

    from numpy import errstate, true_divide, isfinite, isscalar
    
    with errstate(divide='ignore', invalid='ignore'):
        c = true_divide(a, b)
        if isscalar(c):
            if not isfinite(c):
                c = defval
        else:
            c[~isfinite(c)] = defval  # -inf inf NaN
    return c

def wmean(array, weights, axis=None):
    """Calculates the weighted average of *array* given *axis*."""

    try:
        avg = average(array, axis=axis, weights=weights)
    except ZeroDivisionError:
        numer = sum(array*weights, axis=axis)
        denom = sum(weights, axis=axis)
        avg = div0(numer, denom, nan)
    return avg

def bin2dec(x):
    """Converts the binary array to decimal."""

    y = 0
    for i,j in enumerate(x):
        if j: y += 1<<i
    return y


def wrapModes(modes):
    if hasattr(modes, 'getArray'):
        try:
            modes = [mode for mode in modes]
        except TypeError:
            modes = [modes]
    else:
        if isscalar(modes[0]):
            modes = [modes]
    return modes

def fixArraySize(arr, sizes, value=0):
    """Makes sure that **arr** is of **sizes**. If not, pad with **value**."""

    if not isinstance(arr, ndarray):
        raise TypeError('arr has to be a numpy ndarray')

    if not isinstance(sizes, tuple):
        raise TypeError('sizes has to be a tuple')

    shapes = arr.shape
    if shapes == sizes:
        return arr

    arr2 = empty(sizes, dtype=arr.dtype)
    arr2.fill(value)

    common_sizes = [min((a, b)) for a, b in zip(sizes, shapes)]
    slices = tuple(slice(s) for s in common_sizes)
    arr2[slices] = arr[slices]

    return arr2

def isSymmetric(M, rtol=1e-05, atol=1e-08):
    """Checks if the matrix is symmetric."""
    if M.shape != M.T.shape:
        return False
    return allclose(M, M.T, rtol=rtol, atol=atol)

def makeSymmetric(M):
    """Makes sure the matrix is symmetric."""
    
    if isSymmetric(M):
        return M

    # make square 
    n, m = M.shape
    l = max((n, m))
    M = fixArraySize(M, (l, l))

    # determine which part of the matrix has values
    U = triu(M, k=1)
    L = tril(M, k=-1)

    if U.sum() == 0:
        M += L.T
    elif L.sum() == 0:
        M += U.T
    else:
        M = (M + M.T) / 2.
    return M

def index(A, a):
    if isinstance(A, list):
        return A.index(a)
    else:
        A = asarray(A)
        return where(A==a)[0][0]


def checkIdentifiers(*pdb):
    """Check whether *pdb* identifiers are valid, and replace invalid ones
    with **None** in place."""

    identifiers = []
    append = identifiers.append
    for pid in pdb:
        try:
            pid = pid.strip().lower()
        except AttributeError:
            LOGGER.warn('{0} is not a valid identifier.'.format(repr(pid)))
            append(None)
        else:
            if not (len(pid) == 4 and pid.isalnum()):
                LOGGER.warn('{0} is not a valid identifier.'
                            .format(repr(pid)))
                append(None)
            else:
                append(pid)
    return identifiers


def split(string, shlex=False):
    if shlex:
        try:
            import shlex
        except ImportError:
            raise ImportError('Use of the shlex option requires the '
                              'installation of the shlex package.')
        else:
            return shlex.split(string)
    else:
        return string.split()


def decToBase36(integer):
    """Converts a decimal number to base 36.
    Based on https://wikivisually.com/wiki/Base36
    """

    chars = '0123456789ABCDEFGHIJKLMNOPQRSTUVWXYZ'
    
    sign = '-' if integer < 0 else ''
    integer = abs(integer)
    result = ''
    
    while integer > 0:
        integer, remainder = divmod(integer, 36)
        result = chars[remainder]+result

    if result == '':
        result = '0'

    return sign+result


def decToHybrid36(x):
    """Convert a regular decimal number to a string in hybrid36 format"""
    if not isinstance(x, numbers.Integral):
        raise TypeError('x should be an integer')

    if x < 100000:
        return str(x)

    start = 10*36**4 # decToBase36(start) = A0000
    return decToBase36(int(x) + (start - 100000))


def base36ToDec(x):
    chars = '0123456789ABCDEFGHIJKLMNOPQRSTUVWXYZ'
    if x[0] == '-':
        sign = '-'
        x = x[1:]
    else:
        sign = ''

    result = 0
    for i, entry in enumerate(reversed(x)):
        result += (chars.find(entry)*36**(i))

    return int(sign + str(result))


def hybrid36ToDec(x):
    """Convert string in hybrid36 format to a regular decimal number"""
    if not isinstance(x, str):
        raise TypeError('x should be a string')
    
    if x.isnumeric():
        return int(x)

    start = 10*36**4 # decToBase36(start) = A0000
    return base36ToDec(x) - start + 100000


def split(string, shlex=False):
    if shlex:
        try:
            import shlex
        except ImportError:
            raise ImportError('Use of the shlex option requires the '
                              'installation of the shlex package.')
        else:
            return shlex.split(string)
    else:
        return string.split()


def packmolRenumChains(ag):
    chainids = ag.getChids()
    new_chainids = zeros(chainids.shape[0], dtype=DTYPE + '2')
    chid_mem = []
    chid_alt = 0

    num_chars = int(chainids.dtype.str[2:])
    for j, chid in enumerate(chainids):
        if j == 0:
            chid_mem.append(chid)
        else:
            if chid != chainids[j-1]:
                chid_alt += 1

                if chid_alt >= 10**num_chars:
                    num_chars += 1
                    new_chainids = array(new_chainids, dtype=new_chainids.dtype.str[:2]+str(num_chars))

                if chid_alt > 1 and len(chid_mem) > 1 and chid == chid_mem[-2]:
                    chid_mem.append(chid)

        new_chainids[j] = "{}".format(chid_alt)

    ag.setChids(new_chainids)
    return ag<|MERGE_RESOLUTION|>--- conflicted
+++ resolved
@@ -20,11 +20,7 @@
            'getDataPath', 'openData', 'chr2', 'toChararray', 'interpY', 'cmp', 'pystr',
            'getValue', 'indentElement', 'isPDB', 'isURL', 'isListLike', 'isSymmetric', 'makeSymmetric',
            'getDistance', 'fastin', 'createStringIO', 'div0', 'wmean', 'bin2dec', 'wrapModes', 
-<<<<<<< HEAD
-           'fixArraySize', 'decToHybrid36', 'hybrid36ToDec', 'DTYPE', 'split', 'AAMAP']
-=======
-           'fixArraySize', 'decToHybrid36', 'hybrid36ToDec', 'DTYPE', 'checkIdentifiers', 'split']
->>>>>>> 277d5844
+           'fixArraySize', 'decToHybrid36', 'hybrid36ToDec', 'DTYPE', 'checkIdentifiers', 'split', 'AAMAP']
 
 DTYPE = array(['a']).dtype.char  # 'S' for PY2K and 'U' for PY3K
 CURSORS = []
