# -*- coding: utf-8 -*-
"""This module defines functions for parsing and writing `PDB files`_.

.. _PDB files: http://www.wwpdb.org/documentation/format32/v3.2.html"""

from collections import defaultdict
import os.path
import time
from numbers import Integral

import numpy as np

from prody.atomic import AtomGroup
from prody.atomic import flags
from prody.atomic import ATOMIC_FIELDS
from prody.utilities import openFile, isListLike
from prody import LOGGER, SETTINGS

from .header import getHeaderDict, buildBiomolecules, assignSecstr, isHelix, isSheet
from .localpdb import fetchPDB

__all__ = ['parsePDBStream', 'parsePDB', 'parseChainsList', 'parsePQR',
           'writePDBStream', 'writePDB', 'writeChainsList']

class PDBParseError(Exception):
    pass

_parsePQRdoc = """
    :arg title: title of the :class:`.AtomGroup` instance, default is the
        PDB filename or PDB identifier
    :type title: str

    :arg ag: :class:`.AtomGroup` instance for storing data parsed from PDB
        file, number of atoms in *ag* and number of atoms parsed from the PDB
        file must be the same and atoms in *ag* and those in PDB file must
        be in the same order.  Non-coordinate data stored in *ag* will be
        overwritten with those parsed from the file.
    :type ag: :class:`.AtomGroup`

    :arg chain: chain identifiers for parsing specific chains, e.g.
        ``chain='A'``, ``chain='B'``, ``chain='DE'``, by default all
        chains are parsed
    :type chain: str

    :arg subset: a predefined keyword to parse subset of atoms, valid keywords
        are ``'calpha'`` (``'ca'``), ``'backbone'`` (``'bb'``), or **None**
        (read all atoms), e.g. ``subset='bb'``
    :type subset: str
"""

_parsePDBdoc = _parsePQRdoc + """
    :arg model: model index or None (read all models), e.g. ``model=10``
    :type model: int, list

    :arg header: if **True** PDB header content will be parsed and returned
    :type header: bool

    :arg altloc: if a location indicator is passed, such as ``'A'`` or ``'B'``,
         only indicated alternate locations will be parsed as the single
         coordinate set of the AtomGroup,  if *altloc* is set **True** all
         alternate locations will be parsed and each will be appended as a
         distinct coordinate set, default is ``"A"``
    :type altloc: str

    :arg biomol: if **True**, biomolecules are obtained by transforming the
        coordinates using information from header section will be returned.
        Default is False
    :type biomol: bool

    :arg secondary: if **True**, secondary structure information from header
        section will be assigned to atoms.
        Default is False
    :type secondary: bool

    If ``model=0`` and ``header=True``, return header dictionary only.

    Note that this function does not evaluate ``CONECT`` records.

    """

_PDBSubsets = {'ca': 'ca', 'calpha': 'ca', 'bb': 'bb', 'backbone': 'bb'}

def parsePDB(*pdb, **kwargs):
    """Returns an :class:`.AtomGroup` and/or dictionary containing header data
    parsed from a PDB file.

    This function extends :func:`.parsePDBStream`.

    See :ref:`parsepdb` for a detailed usage example.

    :arg pdb: one PDB identifier or filename, or a list of them.
        If needed, PDB files are downloaded using :func:`.fetchPDB()` function.
    
    You can also provide arguments that you would like passed on to fetchPDB().
    """

    n_pdb = len(pdb)
    if n_pdb == 1:
        if isListLike(pdb[0]):
            pdb = pdb[0]
            n_pdb = len(pdb)
            
    if n_pdb == 1:
        return _parsePDB(pdb[0], **kwargs)
    else:
        results = []
        lstkwargs = {}
        for key in kwargs:
            argval = kwargs.get(key)
            if np.isscalar(argval):
                argval = [argval]*n_pdb
            lstkwargs[key] = argval

        start = time.time()
        LOGGER.progress('Retrieving {0} PDB structures...'
                    .format(n_pdb), n_pdb, '_prody_parsePDB')
        for i, p in enumerate(pdb):
            kwargs = {}
            for key in lstkwargs:
                kwargs[key] = lstkwargs[key][i]
            c = kwargs.get('chain','')
            LOGGER.update(i, 'Retrieving {0}...'.format(p+c), 
                          label='_prody_parsePDB')
            result = _parsePDB(p, **kwargs)
            if not isinstance(result, tuple):
                if isinstance(result, dict):
                    result = (None, result)
                else:
                    result = (result, None)
            results.append(result)

        results = list(zip(*results))
        LOGGER.finish()
       
        for i in reversed(range(len(results))):
            if all(j is None for j in results[i]):
                results.pop(i)
        if len(results) == 1:
            results = results[0]
        results = list(results)

<<<<<<< HEAD
        if len(results) == 2:
=======
        model = kwargs.get('model')
        header = kwargs.get('header', False)
        if model != 0 and header:
>>>>>>> cc72b021
            numPdbs = len(results[0])
        else:
            numPdbs = len(results)

        LOGGER.info('{0} PDBs were parsed in {1:.2f}s.'
                     .format(numPdbs, time.time()-start))

        return results

def _getPDBid(pdb):
    l = len(pdb)
    if l == 4:
        pdbid, chain = pdb, ''
    elif l == 5:
        pdbid = pdb[:4]; chain = pdb[-1]
    elif ':' in pdb:
        i = pdb.find(':')
        pdbid = pdb[:i]; chain = pdb[i+1:]
    else:
        raise IOError('{0} is not a valid filename or a valid PDB '
                      'identifier.'.format(pdb))
    if not pdbid.isalnum():
        raise IOError('{0} is not a valid filename or a valid PDB '
                      'identifier.'.format(pdb))
    if chain != '' and not chain.isalnum():
        raise IOError('{0} is not a valid chain identifier.'.format(chain))
    return pdbid, chain

def _parsePDB(pdb, **kwargs):
    title = kwargs.get('title', None)
    chain = ''
    if not os.path.isfile(pdb):
        pdb, chain = _getPDBid(pdb)
        if title is None:
            title = pdb
            kwargs['title'] = title
        filename = fetchPDB(pdb, **kwargs)
        if filename is None:
            raise IOError('PDB file for {0} could not be downloaded.'
                          .format(pdb))
        pdb = filename
    if title is None:
        title, ext = os.path.splitext(os.path.split(pdb)[1])
        if ext == '.gz':
            title, ext = os.path.splitext(title)
        if len(title) == 7 and title.startswith('pdb'):
            title = title[3:]
        kwargs['title'] = title
    pdb = openFile(pdb, 'rt')
    if chain != '':
        kwargs['chain'] = chain
    result = parsePDBStream(pdb, **kwargs)
    pdb.close()
    return result

parsePDB.__doc__ += _parsePDBdoc

def parsePDBStream(stream, **kwargs):
    """Returns an :class:`.AtomGroup` and/or dictionary containing header data
    parsed from a stream of PDB lines.

    :arg stream: Anything that implements the method ``readlines``
        (e.g. :class:`file`, buffer, stdin)""" 
    
    model = kwargs.get('model')
    header = kwargs.get('header', False)
    assert isinstance(header, bool), 'header must be a boolean'
    chain = kwargs.get('chain')
    subset = kwargs.get('subset')
    altloc = kwargs.get('altloc', 'A')
    if model is not None:
        if isinstance(model, Integral):
            if model < 0:
                raise ValueError('model must be greater than 0')
        else:
            raise TypeError('model must be an integer, {0} is invalid'
                            .format(str(model)))
    title_suffix = ''
    if subset:
        try:
            subset = _PDBSubsets[subset.lower()]
        except AttributeError:
            raise TypeError('subset must be a string')
        except KeyError:
            raise ValueError('{0} is not a valid subset'
                             .format(repr(subset)))
        title_suffix = '_' + subset
    if chain is not None:
        if not isinstance(chain, str):
            raise TypeError('chain must be a string')
        elif len(chain) == 0:
            raise ValueError('chain must not be an empty string')
        title_suffix = chain + title_suffix
    ag = None
    if 'ag' in kwargs:
        ag = kwargs['ag']
        if not isinstance(ag, AtomGroup):
            raise TypeError('ag must be an AtomGroup instance')
        n_csets = ag.numCoordsets()
    elif model != 0:
        ag = AtomGroup(str(kwargs.get('title', 'Unknown')) + title_suffix)
        n_csets = 0

    biomol = kwargs.get('biomol', False)
    auto_secondary = None
    secondary = kwargs.get('secondary')
    if not secondary:
        auto_secondary = SETTINGS.get('auto_secondary')
        secondary = auto_secondary
    split = 0
    hd = None
    if model != 0:
        LOGGER.timeit()
        try:
            lines = stream.readlines()
        except AttributeError as err:
            try:
                lines = stream.read().split('\n')
            except AttributeError:
                raise err
        if not len(lines):
            raise ValueError('empty PDB file or stream')
        if header or biomol or secondary:
            hd, split = getHeaderDict(lines)
        _parsePDBLines(ag, lines, split, model, chain, subset, altloc)
        if ag.numAtoms() > 0:
            LOGGER.report('{0} atoms and {1} coordinate set(s) were '
                          'parsed in %.2fs.'.format(ag.numAtoms(),
                          ag.numCoordsets() - n_csets))
        else:
            ag = None
            LOGGER.warn('Atomic data could not be parsed, please '
                        'check the input file.')
    elif header:
        hd, split = getHeaderDict(stream)

    if ag is not None and isinstance(hd, dict):
        if secondary:
            if auto_secondary:
                try:
                    ag = assignSecstr(hd, ag)
                except ValueError:
                    pass
            else:
                ag = assignSecstr(hd, ag)
        if biomol:
            ag = buildBiomolecules(hd, ag)

            if isinstance(ag, list):
                LOGGER.info('Biomolecular transformations were applied, {0} '
                            'biomolecule(s) are returned.'.format(len(ag)))
            else:
                LOGGER.info('Biomolecular transformations were applied to the '
                            'coordinate data.')

    if model != 0:
        if header:
            return ag, hd
        else:
            return ag
    else:
        return hd

parsePDBStream.__doc__ += _parsePDBdoc


def parsePQR(filename, **kwargs):
    """Returns an :class:`.AtomGroup` containing data parsed from PDB lines.

    :arg filename: a PQR filename
    :type filename: str"""

    title = kwargs.get('title', kwargs.get('name'))
    model = 1
    header = False
    chain = kwargs.get('chain')
    subset = kwargs.get('subset')
    altloc = kwargs.get('altloc', 'A')
    if not os.path.isfile(filename):
        raise IOError('No such file: {0}'.format(repr(filename)))
    if title is None:
        fn, ext = os.path.splitext(os.path.split(filename)[1])
        if ext == '.gz':
            fn, ext = os.path.splitext(fn)
        title = fn.lower()
    title_suffix = ''
    if subset:
        try:
            subset = _PDBSubsets[subset.lower()]
        except AttributeError:
            raise TypeError('subset must be a string')
        except KeyError:
            raise ValueError('{0} is not a valid subset'
                             .format(repr(subset)))
        title_suffix = '_' + subset
    if chain is not None:
        if not isinstance(chain, str):
            raise TypeError('chain must be a string')
        elif len(chain) == 0:
            raise ValueError('chain must not be an empty string')
        title_suffix = '_' + chain + title_suffix
    if 'ag' in kwargs:
        ag = kwargs['ag']
        if not isinstance(ag, AtomGroup):
            raise TypeError('ag must be an AtomGroup instance')
        n_csets = ag.numCoordsets()
    else:
        ag = AtomGroup(title + title_suffix)
        n_csets = 0

    pqr = openFile(filename, 'rt')
    lines = pqr.readlines()
    pqr.close()
    LOGGER.timeit()
    ag = _parsePDBLines(ag, lines, split=0, model=1, chain=chain,
                        subset=subset, altloc_torf=False, format='pqr')
    if ag.numAtoms() > 0:
        LOGGER.report('{0} atoms and {1} coordinate sets were '
                      'parsed in %.2fs.'.format(ag.numAtoms(),
                      ag.numCoordsets() - n_csets))
        return ag
    else:
        return None

parsePQR.__doc__ += _parsePQRdoc

def _parsePDBLines(atomgroup, lines, split, model, chain, subset,
                   altloc_torf, format='PDB'):
    """Returns an AtomGroup. See also :func:`.parsePDBStream()`.

    :arg lines: PDB/PQR lines
    :arg split: starting index for coordinate data lines"""

    format = format.upper()
    if format == 'PDB':
        isPDB = True
    else:
        isPDB = False

    if subset:
        if subset == 'ca':
            subset = set(('CA',))
        elif subset in 'bb':
            subset = flags.BACKBONE
        only_subset = True
        protein_resnames = flags.AMINOACIDS
    else:
        only_subset = False
    if chain is None:
        only_chains = False
    else:
        only_chains = True
    onlycoords = False
    n_atoms = atomgroup.numAtoms()
    if n_atoms > 0:
        asize = n_atoms
    else:
        # most PDB files contain less than 99999 atoms
        asize = min(len(lines) - split, 99999)
    addcoords = False
    if atomgroup.numCoordsets() > 0:
        addcoords = True
    alength = asize
    coordinates = np.zeros((asize, 3), dtype=float)
    atomnames = np.zeros(asize, dtype=ATOMIC_FIELDS['name'].dtype)
    resnames = np.zeros(asize, dtype=ATOMIC_FIELDS['resname'].dtype)
    resnums = np.zeros(asize, dtype=ATOMIC_FIELDS['resnum'].dtype)
    chainids = np.zeros(asize, dtype=ATOMIC_FIELDS['chain'].dtype)
    hetero = np.zeros(asize, dtype=bool)
    termini = np.zeros(asize, dtype=bool)
    altlocs = np.zeros(asize, dtype=ATOMIC_FIELDS['altloc'].dtype)
    icodes = np.zeros(asize, dtype=ATOMIC_FIELDS['icode'].dtype)
    serials = np.zeros(asize, dtype=ATOMIC_FIELDS['serial'].dtype)
    if isPDB:
        segnames = np.zeros(asize, dtype=ATOMIC_FIELDS['segment'].dtype)
        elements = np.zeros(asize, dtype=ATOMIC_FIELDS['element'].dtype)
        bfactors = np.zeros(asize, dtype=ATOMIC_FIELDS['beta'].dtype)
        occupancies = np.zeros(asize, dtype=ATOMIC_FIELDS['occupancy'].dtype)
        anisou = None
        siguij = None
        charges = np.zeros(asize, dtype=ATOMIC_FIELDS['charge'].dtype)
    else:
        radii = np.zeros(asize, dtype=ATOMIC_FIELDS['radius'].dtype)

    asize = 2000 # increase array length by this much when needed

    start = split
    stop = len(lines)
    nmodel = 0
    # if a specific model is requested, skip lines until that one
    if isPDB and model is not None and model != 1:
        for i in range(split, len(lines)):
            if lines[i][:5] == 'MODEL':
                nmodel += 1
                if model == nmodel:
                    start = i+1
                    stop = len(lines)
                    break
        if nmodel != model:
            raise PDBParseError('model {0} is not found'.format(model))
    if isinstance(altloc_torf, str):
        if altloc_torf.strip() != 'A':
            LOGGER.info('Parsing alternate locations {0}.'
                        .format(altloc_torf))
            which_altlocs = ' ' + ''.join(altloc_torf.split())
        else:
            which_altlocs = ' A'
        altloc_torf = False
    else:
        which_altlocs = ' A'
        altloc_torf = True

    acount = 0
    coordsets = None
    altloc = defaultdict(list)
    i = start
    END = False
    while i < stop:
        line = lines[i]
        startswith = line[0:6]

        if startswith == 'ATOM  ' or startswith == 'HETATM':
            if only_subset:
                atomname = line[12:16].strip()
                resname = line[17:21].strip()
                if not (atomname in subset and resname in protein_resnames):
                    i += 1
                    continue
            else:
                atomname = line[12:16]
                resname = line[17:21]

            chid = line[21]
            if only_chains:
                if not chid in chain:
                    i += 1
                    continue
            alt = line[16]
            if alt not in which_altlocs:
                altloc[alt].append((line, i))
                i += 1
                continue
            try:
                coordinates[acount, 0] = line[30:38]
                coordinates[acount, 1] = line[38:46]
                coordinates[acount, 2] = line[46:54]
            except:
                if acount >= n_atoms > 0:
                    if nmodel == 0:
                        raise ValueError(format + 'file and AtomGroup ag must '
                                         'have same number of atoms')
                    LOGGER.warn('Discarding model {0}, which contains {1} more '
                                'atoms than first model does.'
                                .format(nmodel+1,acount-n_atoms+1))
                    acount = 0
                    nmodel += 1
                    coordinates = np.zeros((n_atoms, 3), dtype=float)
                    while lines[i][:6] != 'ENDMDL':
                        i += 1
                else:
                    raise PDBParseError('invalid or missing coordinate(s) at '
                                         'line {0}'.format(i+1))
            if onlycoords:
                acount += 1
                i += 1
                continue

            try:
                serials[acount] = line[6:11]
            except ValueError:
                try:
                    serials[acount] = int(line[6:11], 16)
                except ValueError:
                    LOGGER.warn('failed to parse serial number in line {0}'
                                .format(i))
                    serials[acount] = serials[acount-1]+1
            altlocs[acount] = alt
            atomnames[acount] = atomname
            resnames[acount] = resname
            chainids[acount] = chid
            resnums[acount] = line[22:26]#.split()[0])
            icodes[acount] = line[26]
            if isPDB:
                try:
                    occupancies[acount] = line[54:60]
                except:
                    LOGGER.warn('failed to parse occupancy at line {0}'
                                .format(i))
                try:
                    bfactors[acount] = line[60:66]
                except:
                    LOGGER.warn('failed to parse beta-factor at line {0}'
                                .format(i))
                hetero[acount] = startswith[0] == 'H'
                segnames[acount] = line[72:76]
                elements[acount] = line[76:78]
                try:
                    charges[acount] = int(line[79] + line[78])
                except:
                    charges[acount] = 0
            else:
                try:
                    charges[acount] = line[54:62]
                except:
                    LOGGER.warn('failed to parse charge at line {0}'
                                .format(i))
                try:
                    radii[acount] = line[62:69]
                except:
                    LOGGER.warn('failed to parse radius at line {0}'
                                .format(i))
            acount += 1
            if n_atoms == 0 and acount >= alength:
                # if arrays are short extend them with zeros
                alength += asize
                coordinates = np.concatenate(
                    (coordinates, np.zeros((asize, 3), float)))
                atomnames = np.concatenate((atomnames,
                    np.zeros(asize, ATOMIC_FIELDS['name'].dtype)))
                resnames = np.concatenate((resnames,
                    np.zeros(asize, ATOMIC_FIELDS['resname'].dtype)))
                resnums = np.concatenate((resnums,
                    np.zeros(asize, ATOMIC_FIELDS['resnum'].dtype)))
                chainids = np.concatenate((chainids,
                    np.zeros(asize, ATOMIC_FIELDS['chain'].dtype)))
                hetero = np.concatenate((hetero, np.zeros(asize, bool)))
                termini = np.concatenate((termini, np.zeros(asize, bool)))
                altlocs = np.concatenate((altlocs,
                    np.zeros(asize, ATOMIC_FIELDS['altloc'].dtype)))
                icodes = np.concatenate((icodes,
                    np.zeros(asize, ATOMIC_FIELDS['icode'].dtype)))
                serials = np.concatenate((serials,
                    np.zeros(asize, ATOMIC_FIELDS['serial'].dtype)))
                if isPDB:
                    bfactors = np.concatenate((bfactors,
                        np.zeros(asize, ATOMIC_FIELDS['beta'].dtype)))
                    occupancies = np.concatenate((occupancies,
                        np.zeros(asize, ATOMIC_FIELDS['occupancy'].dtype)))
                    segnames = np.concatenate((segnames,
                        np.zeros(asize, ATOMIC_FIELDS['segment'].dtype)))
                    elements = np.concatenate((elements,
                        np.zeros(asize, ATOMIC_FIELDS['element'].dtype)))
                    if anisou is not None:
                        anisou = np.concatenate((anisou, np.zeros((asize, 6),
                            ATOMIC_FIELDS['anisou'].dtype)))
                    if siguij is not None:
                        siguij = np.concatenate((siguij, np.zeros((asize, 6),
                            ATOMIC_FIELDS['siguij'].dtype)))
                else:
                    charges = np.concatenate((charges,
                        np.zeros(asize, ATOMIC_FIELDS['charge'].dtype)))
                    radii = np.concatenate((radii,
                        np.zeros(asize, ATOMIC_FIELDS['radius'].dtype)))
        #elif startswith == 'END   ' or startswith == 'CONECT':
        #    i += 1
        #    break
        elif not onlycoords and (startswith == 'TER   ' or
            startswith.strip() == 'TER'):
            termini[acount - 1] = True
        elif startswith == 'ENDMDL' or startswith[:3] == 'END':
            if acount == 0:
                # If there is no atom record between ENDMDL & END skip to next
                i += 1
                continue
            if model is not None:
                i += 1
                break
            diff = stop - i - 1
            END = diff < acount
            if coordsets is not None:
                END = END or nmodel >= coordsets.shape[0]
            if onlycoords:
                if acount < n_atoms:
                    LOGGER.warn('Discarding model {0}, which contains '
                                '{1} fewer atoms than the first model '
                                'does.'.format(nmodel+1, n_atoms-acount))
                else:
                    coordsets[nmodel] = coordinates
                    nmodel += 1
                acount = 0
                if not END:
                    coordinates = coordsets[nmodel]
            else:
                if acount != n_atoms > 0:
                    raise ValueError('PDB file and AtomGroup ag must have '
                                    'same number of atoms')
                # this is where to decide if more coordsets should be expected
                if END:
                    coordinates.resize((acount, 3), refcheck=False)
                    if addcoords:
                        atomgroup.addCoordset(coordinates)
                    else:
                        atomgroup._setCoords(coordinates)
                else:
                    coordsets = np.zeros((int(diff//acount+1), acount, 3))
                    coordsets[0] = coordinates[:acount]
                    onlycoords = True
                atomnames.resize(acount, refcheck=False)
                resnames.resize(acount, refcheck=False)
                resnums.resize(acount, refcheck=False)
                chainids.resize(acount, refcheck=False)
                hetero.resize(acount, refcheck=False)
                termini.resize(acount, refcheck=False)
                altlocs.resize(acount, refcheck=False)
                icodes.resize(acount, refcheck=False)
                serials.resize(acount, refcheck=False)
                if not only_subset:
                    atomnames = np.char.strip(atomnames)
                    resnames = np.char.strip(resnames)
                atomgroup.setNames(atomnames)
                atomgroup.setResnames(resnames)
                atomgroup.setResnums(resnums)
                atomgroup.setChids(chainids)
                atomgroup.setFlags('hetatm', hetero)
                atomgroup.setFlags('pdbter', termini)
                atomgroup.setAltlocs(altlocs)
                atomgroup.setIcodes(np.char.strip(icodes))
                atomgroup.setSerials(serials)
                if isPDB:
                    bfactors.resize(acount, refcheck=False)
                    occupancies.resize(acount, refcheck=False)
                    segnames.resize(acount, refcheck=False)
                    elements.resize(acount, refcheck=False)
                    atomgroup.setBetas(bfactors)
                    atomgroup.setOccupancies(occupancies)
                    atomgroup.setSegnames(np.char.strip(segnames))
                    atomgroup.setElements(np.char.strip(elements))
                    from prody.utilities.misctools import getMasses
                    atomgroup.setMasses(getMasses(np.char.strip(elements)))
                    if anisou is not None:
                        anisou.resize((acount, 6), refcheck=False)
                        atomgroup.setAnisous(anisou / 10000)
                    if siguij is not None:
                        siguij.resize((acount, 6), refcheck=False)
                        atomgroup.setAnistds(siguij / 10000)
                else:
                    charges.resize(acount, refcheck=False)
                    radii.resize(acount, refcheck=False)
                    atomgroup.setCharges(charges)
                    atomgroup.setRadii(radii)

                nmodel += 1
                n_atoms = acount
                acount = 0
                coordinates = np.zeros((n_atoms, 3), dtype=float)
                if altloc and altloc_torf:
                    _evalAltlocs(atomgroup, altloc, chainids, resnums,
                                 resnames, atomnames)
                    altloc = defaultdict(list)
                if END:
                    break
        elif isPDB and startswith == 'ANISOU':
            if anisou is None:
                anisou = True
                anisou = np.zeros((alength, 6),
                    dtype=ATOMIC_FIELDS['anisou'].dtype)
            try:
                index = acount - 1
                anisou[index, 0] = line[28:35]
                anisou[index, 1] = line[35:42]
                anisou[index, 2] = line[43:49]
                anisou[index, 3] = line[49:56]
                anisou[index, 4] = line[56:63]
                anisou[index, 5] = line[63:70]
            except:
                LOGGER.warn('failed to parse anisotropic temperature '
                    'factors at line {0}'.format(i))
        elif isPDB and startswith =='SIGUIJ':
            if siguij is None:
                siguij = np.zeros((alength, 6),
                    dtype=ATOMIC_FIELDS['siguij'].dtype)
            try:
                index = acount - 1
                siguij[index, 0] = line[28:35]
                siguij[index, 1] = line[35:42]
                siguij[index, 2] = line[43:49]
                siguij[index, 3] = line[49:56]
                siguij[index, 4] = line[56:63]
                siguij[index, 5] = line[63:70]
            except:
                LOGGER.warn('failed to parse standard deviations of '
                    'anisotropic temperature factors at line {0}'.format(i))
        elif startswith =='SIGATM':
            pass
        i += 1
    if onlycoords:
        if acount == atomgroup.numAtoms():
            coordsets[nmodel] = coordinates
            nmodel += 1
        del coordinates
        coordsets.resize((nmodel, atomgroup.numAtoms(), 3), refcheck=False)
        if addcoords:
            atomgroup.addCoordset(coordsets)
        else:
            atomgroup._setCoords(coordsets)
    elif not END:
        # this means last line was an ATOM line, so atomgroup is not decorated
        coordinates.resize((acount, 3), refcheck=False)
        if addcoords:
            atomgroup.addCoordset(coordinates)
        else:
            atomgroup._setCoords(coordinates)
        atomnames.resize(acount, refcheck=False)
        resnames.resize(acount, refcheck=False)
        resnums.resize(acount, refcheck=False)
        chainids.resize(acount, refcheck=False)
        hetero.resize(acount, refcheck=False)
        termini.resize(acount, refcheck=False)
        altlocs.resize(acount, refcheck=False)
        icodes.resize(acount, refcheck=False)
        serials.resize(acount, refcheck=False)
        if not only_subset:
            atomnames = np.char.strip(atomnames)
            resnames = np.char.strip(resnames)
        atomgroup.setNames(atomnames)
        atomgroup.setResnames(resnames)
        atomgroup.setResnums(resnums)
        atomgroup.setChids(chainids)
        atomgroup.setFlags('hetatm', hetero)
        atomgroup.setFlags('pdbter', termini)
        atomgroup.setAltlocs(altlocs)
        atomgroup.setIcodes(np.char.strip(icodes))
        atomgroup.setSerials(serials)
        if isPDB:
            if anisou is not None:
                anisou.resize((acount, 6), refcheck=False)
                atomgroup.setAnisous(anisou / 10000)
            if siguij is not None:
                siguij.resize((acount, 6), refcheck=False)
                atomgroup.setAnistds(siguij / 10000)
            bfactors.resize(acount, refcheck=False)
            occupancies.resize(acount, refcheck=False)
            segnames.resize(acount, refcheck=False)
            elements.resize(acount, refcheck=False)
            atomgroup.setSegnames(np.char.strip(segnames))
            atomgroup.setElements(np.char.strip(elements))
            from prody.utilities.misctools import getMasses
            atomgroup.setMasses(getMasses(np.char.strip(elements)))
            atomgroup.setBetas(bfactors)
            atomgroup.setOccupancies(occupancies)
        else:
            charges.resize(acount, refcheck=False)
            radii.resize(acount, refcheck=False)
            atomgroup.setCharges(charges)
            atomgroup.setRadii(radii)

    if altloc and altloc_torf:
        _evalAltlocs(atomgroup, altloc, chainids, resnums, resnames, atomnames)

    return atomgroup

def _evalAltlocs(atomgroup, altloc, chainids, resnums, resnames, atomnames):
    altloc_keys = list(altloc)
    altloc_keys.sort()
    indices = {}
    for key in altloc_keys:
        xyz = atomgroup.getCoords()
        success = 0
        lines = altloc[key]
        for line, i in lines:
            aan = line[12:16].strip()
            arn = line[17:21].strip()
            ach = line[21]
            ari = int(line[22:26].split()[0])
            rn, ids, ans = indices.get((ach, ari), (None, None, None))
            if ids is None:
                ids = indices.get(ach, None)
                if ids is None:
                    ids = (chainids == ach).nonzero()[0]
                    indices[ach] = ids
                ids = ids[resnums[ids] == ari]
                if len(ids) == 0:
                    LOGGER.warn("failed to parse altloc {0} at line {1}, "
                                "residue not present for altloc 'A'".format(
                                repr(key), i+1))
                    continue
                rn = resnames[ids[0]]
                ans = atomnames[ids]
                indices[(ach, ari)] = (rn, ids, ans)
            if rn != arn:
                LOGGER.warn("failed to parse altloc {0} at line {1}, "
                            "residue name mismatch (expected {2}, "
                            "parsed {3})".format(repr(key), i+1, repr(rn),
                                                   repr(arn)))
                continue
            index = ids[(ans == aan).nonzero()[0]]
            if len(index) != 1:
                LOGGER.warn("failed to parse altloc {0} at line {1}, atom"
                            " {2} not found in the residue"
                            .format(repr(key), i+1, repr(aan)))
                continue
            try:
                xyz[index[0], 0] = float(line[30:38])
                xyz[index[0], 1] = float(line[38:46])
                xyz[index[0], 2] = float(line[46:54])
            except:
                LOGGER.warn('failed to parse altloc {0} at line {1}, could'
                            ' not read coordinates'.format(repr(key), i+1))
                continue
            success += 1
        LOGGER.info('{0} out of {1} altloc {2} lines were parsed.'
                    .format(success, len(lines), repr(key)))
        if success > 0:
            LOGGER.info('Altloc {0} is appended as a coordinate set to '
                        'atomgroup {1}.'.format(repr(key), atomgroup.getTitle()))
            atomgroup.addCoordset(xyz, label='altloc ' + key)

PDBLINE = ('{0:6s}{1:5d} {2:4s}{3:1s}'
           '{4:4s}{5:1s}{6:4d}{7:1s}   '
           '{8:8.3f}{9:8.3f}{10:8.3f}'
           '{11:6.2f}{12:6.2f}      '
           '{13:4s}{14:2s}\n')

#HELIXLINE = ('HELIX  %3d %3s %-3s %1s %4d%1s %-3s %1s %4d%1s%2d'
#             '                               %5d\n')

HELIXLINE = ('HELIX  {serNum:3d} {helixID:>3s} '
             '{initResName:<3s} {initChainID:1s} {initSeqNum:4d}{initICode:1s} '
             '{endResName:<3s} {endChainID:1s} {endSeqNum:4d}{endICode:1s}'
             '{helixClass:2d}                               {length:5d}\n')             

SHEETLINE = ('SHEET  {strand:3d} {sheetID:>3s}{numStrands:2d} '
             '{initResName:3s} {initChainID:1s}{initSeqNum:4d}{initICode:1s} '
             '{endResName:3s} {endChainID:1s}{endSeqNum:4d}{endICode:1s}{sense:2d} \n')

PDBLINE_LT100K = ('%-6s%5d %-4s%1s%-4s%1s%4d%1s   '
                  '%8.3f%8.3f%8.3f%6.2f%6.2f      '
                  '%4s%2s\n')

PDBLINE_GE100K = ('%-6s%5x %-4s%1s%-4s%1s%4d%1s   '
                  '%8.3f%8.3f%8.3f%6.2f%6.2f      '
                  '%4s%2s\n')


_writePDBdoc = """

    :arg atoms: an object with atom and coordinate data

    :arg csets: coordinate set indices, default is all coordinate sets

    :arg beta: a list or array of number to be outputted in beta column

    :arg occupancy: a list or array of number to be outputted in occupancy
        column
    """

def writeChainsList(chains, filename):
    """
    Write a text file containing a list of chains that can be parsed.

    :arg chains: a list of :class:`.Chain` objects
    :type chains: list
    
    :arg filename: the name of the file to be written
    :type filename: str
    """

    fo = open(filename,'w')
    for chain in chains:
        fo.write(chain.getTitle() + ' ' + chain.getChid() + '\n')
    fo.close()
    return

def parseChainsList(filename):
    """
    Parse a set of PDBs and extract chains based on a list in a text file.

    :arg filename: the name of the file to be read
    :type filename: str

    Returns: lists containing an :class:'.AtomGroup' for each PDB, 
    the headers for those PDBs, and the requested :class:`.Chain` objects
    """
    
    fi = open(filename,'r')
    lines = fi.readlines()
    fi.close()

    pdb_ids = []
    ags = []
    headers = []
    chains = []
    num_lines = len(lines)
    LOGGER.progress('Starting', num_lines, '_prody_parseChainsList')
    for i, line in enumerate(lines):
        LOGGER.update(i, 'Parsing lines...', label='_prody_parseChainsList')
        pdb_id = line.split()[0].split('_')[0]
        if not pdb_id in pdb_ids:
            pdb_ids.append(pdb_id)

            ag, header = parsePDB(pdb_id, compressed=False, \
                                  subset=line.split()[0].split('_')[1], header=True)

            ags.append(ag)
            headers.append(header)

        chains.append(ag.getHierView()[line.strip().split()[1]])

    LOGGER.finish()
    LOGGER.info('{0} PDBs have been parsed and {1} chains have been extracted. \
                '.format(len(ags),len(chains)))

    return ags, headers, chains

def writePDBStream(stream, atoms, csets=None, **kwargs):
    """Write *atoms* in PDB format to a *stream*.

    :arg stream: anything that implements a :meth:`write` method (e.g. file,
        buffer, stdout)"""

    remark = str(atoms)
    try:
        coordsets = atoms._getCoordsets(csets)
    except AttributeError:
        try:
            coordsets = atoms._getCoords()
        except AttributeError:
            raise TypeError('atoms must be an object with coordinate sets')
        if coordsets is not None:
            coordsets = [coordsets]
    else:
        if coordsets.ndim == 2:
            coordsets = [coordsets]
    if coordsets is None:
        raise ValueError('atoms does not have any coordinate sets')

    try:
        acsi = atoms.getACSIndex()
    except AttributeError:
        try:
            atoms = atoms.getAtoms()
        except AttributeError:
            raise TypeError('atoms must be an Atomic instance or an object '
                            'with `getAtoms` method')
        else:
            if atoms is None:
                raise ValueError('atoms is not associated with an Atomic '
                                 'instance')
            try:
                acsi = atoms.getACSIndex()
            except AttributeError:
                raise TypeError('atoms does not have a valid type')

    try:
        atoms.getIndex()
    except AttributeError:
        pass
    else:
        atoms = atoms.select('all')

    n_atoms = atoms.numAtoms()

    occupancy = kwargs.get('occupancy')
    if occupancy is None:
        occupancies = atoms._getOccupancies()
        if occupancies is None:
            occupancies = np.zeros(n_atoms, float)
    else:
        occupancies = np.array(occupancy)
        if len(occupancies) != n_atoms:
            raise ValueError('len(occupancy) must be equal to number of atoms')

    beta = kwargs.get('beta')
    if beta is None:
        bfactors = atoms._getBetas()
        if bfactors is None:
            bfactors = np.zeros(n_atoms, float)
    else:
        bfactors = np.array(beta)
        if len(bfactors) != n_atoms:
            raise ValueError('len(beta) must be equal to number of atoms')

    atomnames = atoms.getNames()
    if atomnames is None:
        raise ValueError('atom names are not set')
    for i, an in enumerate(atomnames):
        if len(an) < 4:
            atomnames[i] = ' ' + an

    s_or_u = np.array(['a']).dtype.char

    altlocs = atoms._getAltlocs()
    if altlocs is None:
        altlocs = np.zeros(n_atoms, s_or_u + '1')

    resnames = atoms._getResnames()
    if resnames is None:
        resnames = ['UNK'] * n_atoms

    chainids = atoms._getChids()
    if chainids is None:
        chainids = np.zeros(n_atoms, s_or_u + '1')

    resnums = atoms._getResnums()
    if resnums is None:
        resnums = np.ones(n_atoms, int)


    icodes = atoms._getIcodes()
    if icodes is None:
        icodes = np.zeros(n_atoms, s_or_u + '1')

    hetero = ['ATOM'] * n_atoms
    heteroflags = atoms._getFlags('hetatm')
    if heteroflags is None:
        heteroflags = atoms._getFlags('hetero')
    if heteroflags is not None:
        hetero = np.array(hetero, s_or_u + '6')
        hetero[heteroflags] = 'HETATM'

    elements = atoms._getElements()
    if elements is None:
        elements = np.zeros(n_atoms, s_or_u + '1')
    else:
        elements = np.char.rjust(elements, 2)

    segments = atoms._getSegnames()
    if segments is None:
        segments = np.zeros(n_atoms, s_or_u + '6')

    # write remarks
    stream.write('REMARK {0}\n'.format(remark))

    # write secondary structures (if any)
    secondary = kwargs.get('secondary', True)
    secstrs = atoms._getSecstrs()
    if secstrs is not None and secondary:
        secindices = atoms._getSecindices()
        secclasses = atoms._getSecclasses()
        secids = atoms._getSecids()

        # write helices
        for i in range(1,max(secindices)+1):
            torf = np.logical_and(isHelix(secstrs), secindices==i)
            if torf.any():
                helix_resnums = resnums[torf]
                helix_chainids = chainids[torf]
                helix_resnames = resnames[torf]
                helix_secclasses = secclasses[torf]
                helix_secids = secids[torf]
                helix_icodes = icodes[torf]
                L = helix_resnums[-1] - helix_resnums[0] + 1

                stream.write(HELIXLINE.format(serNum=i, helixID=helix_secids[0], 
                            initResName=helix_resnames[0], initChainID=helix_chainids[0], 
                            initSeqNum=helix_resnums[0], initICode=helix_icodes[0],
                            endResName=helix_resnames[-1], endChainID=helix_chainids[-1], 
                            endSeqNum=helix_resnums[-1], endICode=helix_icodes[-1],
                            helixClass=helix_secclasses[0], length=L))
        
        # write strands
        torf_all_sheets = isSheet(secstrs)
        sheet_secids = secids[torf_all_sheets]

        for sheet_id in np.unique(sheet_secids):
            torf_strands_in_sheet = np.logical_and(torf_all_sheets, secids==sheet_id)
            strand_indices = secindices[torf_strands_in_sheet]
            numStrands = len(np.unique(strand_indices))

            for i in np.unique(strand_indices):
                torf_strand = np.logical_and(torf_strands_in_sheet, secindices==i)
                strand_resnums = resnums[torf_strand]
                strand_chainids = chainids[torf_strand]
                strand_resnames = resnames[torf_strand]
                strand_secclasses = secclasses[torf_strand]
                strand_icodes = icodes[torf_strand]

                stream.write(SHEETLINE.format(strand=i, sheetID=sheet_id, numStrands=numStrands,
                            initResName=strand_resnames[0], initChainID=strand_chainids[0], 
                            initSeqNum=strand_resnums[0], initICode=strand_icodes[0],
                            endResName=strand_resnames[-1], endChainID=strand_chainids[-1], 
                            endSeqNum=strand_resnums[-1], endICode=strand_icodes[-1],
                            sense=strand_secclasses[0]))
        pass

    # write atoms
    multi = len(coordsets) > 1
    write = stream.write
    for m, coords in enumerate(coordsets):
        pdbline = PDBLINE_LT100K
        if multi:
            write('MODEL{0:9d}\n'.format(m+1))
        for i, xyz in enumerate(coords):
            if i == 99999:
                pdbline = PDBLINE_GE100K
            write(pdbline % (hetero[i], i+1,
                         atomnames[i], altlocs[i],
                         resnames[i], chainids[i], resnums[i],
                         icodes[i],
                         xyz[0], xyz[1], xyz[2],
                         occupancies[i], bfactors[i],
                         segments[i], elements[i]))
        if multi:
            write('ENDMDL\n')
            altlocs = np.zeros(n_atoms, s_or_u + '1')

writePDBStream.__doc__ += _writePDBdoc

def writePDB(filename, atoms, csets=None, autoext=True, **kwargs):
    """Write *atoms* in PDB format to a file with name *filename* and return
    *filename*.  If *filename* ends with :file:`.gz`, a compressed file will
    be written."""

    if not ('.pdb' in filename or '.pdb.gz' in filename or
             '.ent' in filename or '.ent.gz' in filename):
        filename += '.pdb'
    out = openFile(filename, 'wt')
    writePDBStream(out, atoms, csets, **kwargs)
    out.close()
    return filename

writePDB.__doc__ += _writePDBdoc + """
    :arg autoext: when not present, append extension :file:`.pdb` to *filename*
"""<|MERGE_RESOLUTION|>--- conflicted
+++ resolved
@@ -139,13 +139,9 @@
             results = results[0]
         results = list(results)
 
-<<<<<<< HEAD
-        if len(results) == 2:
-=======
         model = kwargs.get('model')
         header = kwargs.get('header', False)
         if model != 0 and header:
->>>>>>> cc72b021
             numPdbs = len(results[0])
         else:
             numPdbs = len(results)
