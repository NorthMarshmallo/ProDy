# -*- coding: utf-8 -*-
"""This module defines miscellaneous functions dealing with protein data."""

import numpy as np

from prody.atomic import Atomic, Atom, AtomGroup, Selection, HierView
from prody.utilities import openFile, showFigure, createStringIO, wrapModes
from prody import SETTINGS, PY3K

__all__ = ['view3D', 'showProtein']

def view3D(*alist, **kwargs):
    """Return a py3Dmol view instance for interactive visualization in
    Jupyter notebooks. Available arguments are: width, height (of
    the viewer), backgroundColor, zoomTo (a py3Dmol selection to center
    around), and style, which is a py3Dmol style object that will be
    applied to all atoms in the scene. More complex styling can be achieved
    by manipulating the view object directly.
    
    The default style is to show the protein in a rainbow cartoon and
    hetero atoms in sticks/spheres.
    
    GNM/ANM Coloring
    
    An array of fluctuation values (data) can be provided with the flucts kwarg
    for visualization of GNM/ANM calculations.  The array is assumed to 
    correpond to a calpha selection of the provided protein.
    The default color will be set to a RWB color scheme on a per-residue
    basis.  If the fluctuation vector contains negative values, the
    midpoint (white) will be at zero.  Otherwise the midpoint is the mean.
    
    An array of displacement vectors (mode) can be provided with the vecs kwarg.
    The animation of these motions can be controlled with frames (number
    of frames to animate over), amplitude (scaling factor), and animate
    (3Dmol.js animate options).  If animation isn't enabled, by default
    arrows are drawn.  Drawing of arrows is controlled by the boolean arrows
    option and the arrowcolor option.
    
    If multiple structures are provided with the data or mode arguments, these
    arguments must be provided as lists of arrays of the appropriate dimension.
    """

    try:
        import py3Dmol
    except:
        raise ImportError('py3Dmol needs to be installed to use view3D')
    
    from .pdbfile import writePDBStream
    
    width = kwargs.get('width', 400)
    height = kwargs.get('height', 400)
    data_list = kwargs.pop('data', None)
    modes = kwargs.pop('mode', None)
    arrow_color = kwargs.pop('arrowcolor', 'grey')
    style = kwargs.pop('style', [])
    zoomto = kwargs.pop('zoomto', {})
    bgcolor = kwargs.pop('backgroundcolor', 'white')
    bgcolor = kwargs.pop('backgroundColor', bgcolor)
    frames = kwargs.pop('frames', 30)
    interval = kwargs.pop('interval', 1)
    anim = kwargs.pop('anim', False)
    scale = kwargs.pop('scale', 100)
    arrows = kwargs.pop('arrows',True)
    arrowcolor = kwargs.pop('arrowcolor', 'darkgrey')
    arrowcolor = kwargs.pop('arrowColor', arrowcolor)

    if modes is None:
        n_modes = 0
    else:
        modes = wrapModes(modes)
        n_modes = len(modes)

    if data_list is None:
        n_data = 0
    else:
        data_list = wrapModes(data_list)
        n_data = len(data_list)

    view = py3Dmol.view(width=width, height=height, js=kwargs.get('js','http://3dmol.csb.pitt.edu/build/3Dmol-min.js'))

    def _mapData(atoms, data):
        # construct map from residue to data property
        propmap = []
        for j, a in enumerate(atoms.calpha):
            propmap.append({'model': -1, 'chain': a.getChid(), 'resi': int(a.getResnum()), 
                            'props': {'data': float(data[j]) } })
        # set the atom property 
        # TODO: implement something more efficient on the 3Dmol.js side (this is O(n*m)!)
        view.mapAtomProperties(propmap)
        
        # color by property using gradient
        extreme = np.max(np.abs(data))
        lo = -extreme if np.min(data) < 0 else 0
        mid = np.mean(data) if np.min(data) >= 0 else 0
        view.setColorByProperty({'model': -1}, 'data', 'rwb', [extreme,lo,mid])
        view.setStyle({'model': -1},{'cartoon':{'style':'oval'}})    


    for i, atoms in enumerate(alist):
        pdb = createStringIO()
        writePDBStream(pdb, atoms)
        view.addAsOneMolecule(pdb.getvalue(), 'pdb')
        view.setStyle({'model': -1}, {'cartoon': {'color':'spectrum'}})
        view.setStyle({'model': -1, 'hetflag': True}, {'stick':{}})
        view.setStyle({'model': -1, 'bonds': 0}, {'sphere':{'radius': 0.5}})    

        if n_data:
            data = data_list[i]
            try:
                data = data.getArray()
            except AttributeError:
                pass

            if atoms.calpha.numAtoms() != len(data):
                raise RuntimeError("Atom count mismatch: {} vs {}. data styling assumes a calpha selection."
                                   .format(atoms.calpha.numAtoms(), len(data)))
            _mapData(atoms, data)
            
        if n_modes:
            mode = modes[i]
            try:
                arr = mode.getArray()
                is3d = mode.is3d()
            except AttributeError:
                arr = mode
                is3d = len(arr) == atoms.calpha.numAtoms()*3

            if is3d:
                if atoms.calpha.numAtoms()*3 != len(arr):
                    raise RuntimeError("Atom count mismatch: {} vs {}. mode animation assumes a calpha selection."
                                       .format(atoms.calpha.numAtoms(), len(arr)//3))

                if anim:
                    # construct map from residue to anm property and dx,dy,dz vectors
                    propmap = []
                    for j, a in enumerate(atoms.calpha):
                        propmap.append({'model': -1, 'chain': a.getChid(), 'resi': int(a.getResnum()),
                                        'props': {'dx': arr[3*j], 'dy': arr[3*j+1], 'dz': arr[3*j+2] } })
                    # set the atom property 
                    # TODO: implement something more efficient on the 3Dmol.js side (this is O(n*m)!)
                    view.mapAtomProperties(propmap)
                elif arrows:
                    for j, a in enumerate(atoms.calpha):
                        start = a._getCoords()
                        dcoords = arr[3*j:3*j+3]
                        end = start + dcoords * scale
                        view.addArrow({'start': {'x':start[0], 'y':start[1], 'z':start[2]},
                                       'end': {'x':end[0], 'y':end[1], 'z':end[2]},
<<<<<<< HEAD
                                       'radius': 0.3, 'color': arrowcolor})
=======
                                       'radius': 0.3, 'color':arrow_color})
>>>>>>> c83d95d5
            else:
                if atoms.calpha.numAtoms() != len(arr):
                    raise RuntimeError("Atom count mismatch: {} vs {}. mode styling assumes a calpha selection."
                                       .format(atoms.calpha.numAtoms(), len(arr)))

                _mapData(atoms, arr)

                
    # setting styles ...
    view.setBackgroundColor(bgcolor)

    if n_modes:
        #create vibrations
        view.vibrate(frames, scale)
        
        animate = kwargs.get('animate', {'loop':'rock', 'interval':interval})
        view.animate(animate)     
        
    if isinstance(style, dict):
        style = ({}, style)
    if isinstance(style, tuple):
        styles = [style]
    else:
        styles = style
    for sel, style in styles:
        view.setStyle(sel, style)
        
    view.zoomTo(zoomto)
            
    return view

def showProtein(*atoms, **kwargs):
    """Show protein representation using :meth:`~mpl_toolkits.mplot3d.Axes3D`.
    This function is designed for generating a quick view of the contents of a
    :class:`~.AtomGroup` or :class:`~.Selection`.    

    Protein atoms matching ``"calpha"`` selection are displayed using solid
    lines by picking a random and unique color per chain.  Line with can
    be adjusted using *lw* argument, e.g. ``lw=12``. Default width is 4.
    Chain colors can be overwritten using chain identifier as in ``A='green'``.

    Water molecule oxygen atoms are represented by red colored circles.  Color
    can be changed using *water* keyword argument, e.g. ``water='aqua'``.
    Water marker and size can be changed using *wmarker* and *wsize* keywords,
    defaults values are ``wmarker='.', wsize=6``.

    Hetero atoms matching ``"hetero and noh"`` selection are represented by
    circles and unique colors are picked at random on a per residue basis.
    Colors can be customized using residue name as in ``NAH='purple'``.  Note
    that this will color all distinct residues with the same name in the same
    color.  Hetero atom marker and size can be changed using *hmarker* and
    *hsize* keywords, default values are ``hmarker='o', hsize=6``.

    ProDy will set the size of axis so the representation is not distorted when
    the shape of figure window is close to a square.  Colors are picked at
    random, except for water oxygens which will always be colored red.
    
    *** Interactive 3D Rendering in Jupyter Notebook ***
    
    If py3Dmol has been imported then it will be used instead to display 
    an interactive viewer.  See :func:`view3D`
    
    
    """

    from prody.dynamics.mode import Mode

    method = kwargs.pop('draw', None)
    modes = kwargs.get('mode', None)
    scale = kwargs.get('scale', 100)

    # modes need to be specifically a list or a tuple (cannot be an array)
    if modes is None:
        n_modes = 0
    else:
        modes = wrapModes(modes)
        n_modes = len(modes)

    if method is None:
        import sys        
        if 'py3Dmol' in sys.modules: 
            method = 'py3Dmol'
        else:
            method = 'matplotlib'
    method = method.lower()
        
    alist = atoms
    for atoms in alist:
        if not isinstance(atoms, Atomic):
            raise TypeError('atoms must be an Atomic instance')
            
    if n_modes and n_modes != len(alist):
        raise RuntimeError('the number of proteins ({0}) does not match that of the modes ({1}).'
                            .format(len(alist), n_modes))

    if '3dmol' in method:
        mol = view3D(*alist, **kwargs)
        return mol
    else:
        kwargs.pop('mode', None)
        kwargs.pop('scale', 100)

        import matplotlib.pyplot as plt
        from mpl_toolkits.mplot3d import Axes3D
        cf = plt.gcf()
        show = None
        for child in cf.get_children():
            if isinstance(child, Axes3D):
                show = child
                break
        if show is None:
            show = Axes3D(cf)
        from matplotlib import colors
        cnames = dict(colors.cnames)
        wcolor = kwargs.get('water', 'red').lower()
        avoid = np.array(colors.hex2color(cnames.pop(wcolor, cnames.pop('red'))))
        for cn, val in cnames.copy().items():  # PY3K: OK
            clr = np.array(colors.hex2color(val))
            if clr.sum() > 2.4:
                cnames.pop(cn)
            elif np.abs(avoid - clr).sum() <= 0.6:
                cnames.pop(cn)
        cnames = list(cnames)
        import random
        random.shuffle(cnames)
        cnames_copy = list(cnames)
        min_ = list()
        max_ = list()
        for i, atoms in enumerate(alist):
            if isinstance(atoms, AtomGroup):
                title = atoms.getTitle()
            else:
                title = atoms.getAtomGroup().getTitle()
            calpha = atoms.select('calpha')
            if calpha:
                partition = False
                mode = modes[i] if n_modes else None
                if mode is not None:
                    is3d = False
                    try:
                        arr = mode.getArray()
                        is3d = mode.is3d()
                        n_nodes = mode.numAtoms()
                    except AttributeError:
                        arr = mode
                        is3d = len(arr) == len(calpha)*3
                        n_nodes = len(arr)//3 if is3d else len(arr)
                    if n_nodes != len(calpha):
                        raise RuntimeError('size mismatch between the protein ({0} residues) and the mode ({1} nodes).'
                                            .format(len(calpha), n_nodes))
                    partition = not is3d

                if partition:
                    xyz = calpha._getCoords()
                    chids = calpha.getChids()
                    rbody = []
                    last_sign = np.sign(arr[0])
                    last_chid = chids[0]
                    rcolor = ['red', 'red', 'blue']
                    n = 1
                    for i,a in enumerate(arr):
                        s = np.sign(a)
                        ch = chids[i]
                        if s == 0: s = last_sign
                        if last_sign != s or i == len(arr)-1 or last_chid != ch:
                            if last_chid == ch:
                                rbody.append(i)
                            show.plot(xyz[rbody, 0], xyz[rbody, 1], xyz[rbody, 2],
                                      label=title + '_regid%d'%n,
                                      color=rcolor[int(last_sign+1)],
                                      lw=kwargs.get('lw', 4))
                            rbody = []
                            n += 1
                            last_sign = s
                            last_chid = ch
                        rbody.append(i)
                else:
                    for ch in HierView(calpha, chain=True):
                        xyz = ch._getCoords()
                        chid = ch.getChid()
                        if len(cnames) == 0:
                            cnames = list(cnames_copy)
                        show.plot(xyz[:, 0], xyz[:, 1], xyz[:, 2],
                                label=title + '_' + chid,
                                color=kwargs.get(chid, cnames.pop()).lower(),
                                lw=kwargs.get('lw', 4))
                    
                    if mode is not None:
                        from prody.utilities.drawtools import drawArrow3D
                        XYZ = calpha._getCoords()
                        arr = arr.reshape((n_nodes, 3))
                        XYZ2 = XYZ + arr * scale
                        for i, xyz in enumerate(XYZ):
                            xyz2 = XYZ2[i]
                            mutation_scale = kwargs.pop('mutation_scale', 10)
                            drawArrow3D(xyz, xyz2, mutation_scale=mutation_scale, **kwargs)

            water = atoms.select('water and noh')
            if water:
                xyz = atoms.select('water')._getCoords()
                show.plot(xyz[:, 0], xyz[:, 1], xyz[:, 2], label=title + '_water',
                          color=wcolor,
                          ls='None', marker=kwargs.get('wmarker', '.'),
                          ms=kwargs.get('wsize', 6))
            hetero = atoms.select('not protein and not nucleic and not water and not dummy')
            if hetero:
                for res in HierView(hetero).iterResidues():
                    xyz = res._getCoords()
                    resname = res.getResname()
                    resnum = str(res.getResnum())
                    chid = res.getChid()
                    if len(cnames) == 0:
                        cnames = list(cnames_copy)
                    show.plot(xyz[:, 0], xyz[:, 1], xyz[:, 2], ls='None',
                              color=kwargs.get(resname, cnames.pop()).lower(),
                              label=title + '_' + chid + '_' + resname + resnum,
                              marker=kwargs.get('hmarker', 'o'),
                              ms=kwargs.get('hsize', 6))
            xyz = atoms._getCoords()
            min_.append(xyz.min(0))
            max_.append(xyz.max(0))

        show.set_xlabel('x')
        show.set_ylabel('y')
        show.set_zlabel('z')
        min_ = np.array(min_).min(0)
        max_ = np.array(max_).max(0)
        center = (max_ + min_) / 2
        half = (max_ - min_).max() / 2
        show.set_xlim3d(center[0]-half, center[0]+half)
        show.set_ylim3d(center[1]-half, center[1]+half)
        show.set_zlim3d(center[2]-half, center[2]+half)
        if kwargs.get('legend', False):
            show.legend(prop={'size': 10})
        if SETTINGS['auto_show']:
            showFigure()
        return show<|MERGE_RESOLUTION|>--- conflicted
+++ resolved
@@ -51,7 +51,6 @@
     height = kwargs.get('height', 400)
     data_list = kwargs.pop('data', None)
     modes = kwargs.pop('mode', None)
-    arrow_color = kwargs.pop('arrowcolor', 'grey')
     style = kwargs.pop('style', [])
     zoomto = kwargs.pop('zoomto', {})
     bgcolor = kwargs.pop('backgroundcolor', 'white')
@@ -146,11 +145,7 @@
                         end = start + dcoords * scale
                         view.addArrow({'start': {'x':start[0], 'y':start[1], 'z':start[2]},
                                        'end': {'x':end[0], 'y':end[1], 'z':end[2]},
-<<<<<<< HEAD
                                        'radius': 0.3, 'color': arrowcolor})
-=======
-                                       'radius': 0.3, 'color':arrow_color})
->>>>>>> c83d95d5
             else:
                 if atoms.calpha.numAtoms() != len(arr):
                     raise RuntimeError("Atom count mismatch: {} vs {}. mode styling assumes a calpha selection."
