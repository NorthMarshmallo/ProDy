# -*- coding: utf-8 -*-
"""This module defines functions for comparing and mapping polypeptide chains.
"""

from numbers import Integral

import numpy as np
from numpy import arange

from prody.atomic import AtomMap as AM
from prody.atomic import AtomGroup, Chain, AtomSubset, Selection
from prody.atomic import AAMAP
from prody.atomic import flags
from prody.measure import calcTransformation, printRMSD, calcDistance, calcRMSD, superpose
from prody import LOGGER, SELECT, PY2K, PY3K
from prody.sequence import MSA
from prody.utilities import cmp, pystr, isListLike, multilap, SolutionDepletionException, index
from prody.utilities import MATCH_SCORE, MISMATCH_SCORE, GAP_PENALTY, GAP_EXT_PENALTY, ALIGNMENT_METHOD

from Bio import pairwise2

if PY2K:
    range = xrange

if PY3K:
    basestring = str

__all__ = ['matchChains', 'matchAlign', 'mapChainOntoChain', 'mapOntoChain', 'alignChains',
           'mapOntoChains', 'bestMatch', 'sameChid', 'userDefined', 
           'mapOntoChainByAlignment', 'getMatchScore', 'setMatchScore',
           'getMismatchScore', 'setMismatchScore', 'getGapPenalty', 
           'setGapPenalty', 'getGapExtPenalty', 'setGapExtPenalty',
           'getGoodSeqId', 'setGoodSeqId', 'getGoodCoverage', 'combineAtomMaps',
           'setGoodCoverage', 'getAlignmentMethod', 'setAlignmentMethod']

GOOD_SEQID = 90.
GOOD_COVERAGE = 90.

GAPCHARS = ['-', '.']
NONE_A = '_'

_a2aaa = {
    'A': 'ALA', 'R': 'ARG', 'N': 'ASN', 'D': 'ASP', 'C': 'CYS', 'Q': 'GLN',
    'E': 'GLU', 'G': 'GLY', 'H': 'HIS', 'I': 'ILE', 'L': 'LEU', 'K': 'LYS',
    'M': 'MET', 'F': 'PHE', 'P': 'PRO', 'S': 'SER', 'T': 'THR', 'W': 'TRP',
    'Y': 'TYR', 'V': 'VAL'
}

def calcScores(n_match, n_mapped, n_total):
    if n_mapped > 0:
        seqid = n_match * 100 / n_mapped
        cover = n_mapped * 100 / n_total
    else:
        seqid = cover = 0
    return seqid, cover


def getGoodSeqId():
    """Returns good sequence identity."""

    return GOOD_SEQID


def setGoodSeqId(seqid):
    """Set good sequence identity."""

    if isinstance(seqid, (float, int)) and seqid >= 0:
        global GOOD_SEQID
        GOOD_SEQID = seqid
    else:
        raise TypeError('seqid must be a positive number or zero')

def getGoodCoverage():
    """Returns good sequence coverage."""

    return GOOD_COVERAGE


def setGoodCoverage(coverage):
    """Set good sequence coverage."""

    if isinstance(coverage, (float, int)) and coverage >= 0:
        global GOOD_COVERAGE
        GOOD_COVERAGE = coverage
    else:
        raise TypeError('coverage must be a positive number or zero')

def getMatchScore():
    """Returns match score used to align sequences."""

    return MATCH_SCORE


def setMatchScore(match_score):
    """Set match score used to align sequences."""

    if isinstance(match_score, (float, int)) and match_score >= 0:
        global MATCH_SCORE
        MATCH_SCORE = match_score
    else:
        raise TypeError('match_score must be a positive number or zero')


def getMismatchScore():
    """Returns mismatch score used to align sequences."""

    return MISMATCH_SCORE


def setMismatchScore(mismatch_score):
    """Set mismatch score used to align sequences."""

    if isinstance(mismatch_score, (float, int)) and mismatch_score >= 0:
        global MISMATCH_SCORE
        MISMATCH_SCORE = mismatch_score
    else:
        raise TypeError('mismatch_score must be a positive number or zero')


def getGapPenalty():
    """Returns gap opening penalty used for pairwise alignment."""

    return GAP_PENALTY


def setGapPenalty(gap_penalty):
    """Set gap opening penalty used for pairwise alignment."""

    if isinstance(gap_penalty, (float, int)) and gap_penalty <= 0:
        global GAP_PENALTY
        GAP_PENALTY = gap_penalty
    else:
        raise TypeError('gap_penalty must be a negative number')


def getGapExtPenalty():
    """Returns gap extension penalty used for pairwise alignment."""

    return GAP_EXT_PENALTY


def setGapExtPenalty(gap_ext_penalty):
    """Set gap extension penalty used for pairwise alignment."""

    if isinstance(gap_ext_penalty, (float, int)) and gap_ext_penalty <= 0:
        global GAP_EXT_PENALTY
        GAP_EXT_PENALTY = gap_ext_penalty
    else:
        raise TypeError('gap_ext_penalty must be a negative number or zero')


def getAlignmentMethod():
    """Returns pairwise alignment method."""

    return ALIGNMENT_METHOD


def setAlignmentMethod(method):
    """Set pairwise alignment method (global or local)."""

    if method in ('local', 'global'):
        global ALIGNMENT_METHOD
        ALIGNMENT_METHOD = method
    else:
        raise ValueError('method must be "local" or "global"')


class SimpleResidue(object):

    __slots__ = ['_chain', '_index', '_res', '_name', '_num', '_inc']

    def __init__(self, chain, index, number, name, insertioncode='', residue=None):
        self._num = number
        self._name = name
        self._inc = insertioncode
        self._res = residue
        self._chain = chain
        self._index = index

    def __repr__(self):
        return '<SimpleResidue: {0}{1}>'.format(self._name, self._num)

    def __iter__(self):
        res = self.getResidue()

        if res is self:
            # iterate the residue itself as atoms in it, assuming the 
            # residue contains a single alpha carbon
            for atom in [self]:
                yield atom
        else:
            for atom in res:
                yield atom

    def getResidue(self):
        if self._res is not None:
            return self._res
        else:
            return self

    def getChain(self):
        return self._chain

    def getResnum(self):
        return self._num

    def getIndex(self):
        return self._index

    def getIcode(self):
        return self._inc

    def getResname(self):
        return self._name

    def getCoords(self):
        if self._res:
            return self._res._getCoords()
        return None

    def getName(self):
        "A dummy method that returns the atom name of alpha carbon of this residue."

        return 'CA'

class SimpleChain(object):

    """An internal class used to compare two polypeptide chains.


    SimpleChain instances can be indexed using residue numbers. If a residue
    with given number is not found in the chain, **None** is returned."""

    __slots__ = ['_list', '_seq', '_title', '_dict', '_gaps', '_chain']

    def __init__(self, chain=None, allow_gaps=False):
        """Initialize SimpleChain with a chain id and a sequence (available).

        :arg chain: chain instance or single-letter amino acid sequence
        :type chain: str, :class:`.Chain`

        :arg allow_gaps: allow gaps in the sequence of simple chain instance,
            default is False
        :type allow_gaps: bool"""

        self._dict = dict()
        self._list = list()
        self._seq = ''
        self._title = ''
        self._gaps = allow_gaps
        self._chain = None
        if isinstance(chain, Chain):
            self.buildFromChain(chain)
        elif isinstance(chain, str):
            self.buildFromSequence(chain)

    def __len__(self):
        return len(self._list)

    def __iter__(self):
        return self._list.__iter__()

    def __repr__(self):
        return '<SimpleChain: {0} with {1} residues>'.format(
            self._title, len(self._list))

    def __str__(self):
        return '{0} with {1} residues'.format(self._title, len(self._list))

    def __getitem__(self, index):
        if isinstance(index, Integral):
            return self._dict.get((index, ''))
        return self._dict.get(index)

    def getSequence(self):
        return self._seq

    def getTitle(self):
        return self._title

    def getCoords(self, calpha=False):
        if self._chain is None:
            return None
        if calpha:
            return self._chain.ca._getCoords()
        else:
            return self._chain._getCoords()

    def buildFromSequence(self, sequence, resnums=None):
        """Build from amino acid sequence.

        "-" or "." are acceptable amino acid types and are treated as gaps.

        :arg sequence: sequence of single letter amino acid codes
        :type sequence: str
        :arg resnums: residue numbers corresponding the sequence
        :type resnums: a list of numbers, or a string representation of numbers

        Examples of *resnums* are:

            * 1:200 250:300"""

        assert isinstance(sequence, str), 'sequence must be string'
        assert sequence.isalpha(), 'sequence must be all alpha'

        if resnums is None:
            resnums = arange(1, len(sequence)+1)
        resid = 0
        gaps = self._gaps
        for i, aa in enumerate(sequence):
            resid = resnums[i]
            if gaps and aa in GAPCHARS:
                aa = NONE_A
                simpres = None 
            else:
                simpres = SimpleResidue(self, i, resid, aa)

            self._list.append(simpres)
            self._dict[resid] = simpres
            self._seq += aa
        
        self._title = 'built from sequence %s...'%sequence[:5]

    def buildFromChain(self, chain):
        """Build from a :class:`.Chain`."""

        assert isinstance(chain, Chain), 'chain must be a Chain instance'
        self._chain = chain
        gaps = self._gaps
        residues = list(chain.iterResidues())
        temp = residues[0].getResnum()-1
        protein_resnames = flags.AMINOACIDS
        for i, res in enumerate(chain):
            resid = res.getResnum()
            incod = res.getIcode()
            aa = AAMAP.get(res.getResname(), 'X')
            if aa == '-':
                aa = 'X'
            if aa == 'X':
                LOGGER.warn("no one-letter mapping found for %s " % repr(res))
            simpres = SimpleResidue(self, i, resid, aa, incod, res)
            if gaps:
                diff = resid - temp - 1
                if diff > 0:
                    self._seq += NONE_A * diff
                temp = resid
            self._seq += aa
            self._list.append(simpres)
            self._dict[(resid, incod)] = simpres
        self._title = 'Chain {0} from {1}'.format(chain.getChid(),
                                                  chain.getAtomGroup()
                                                  .getTitle())


def countUnpairedBreaks(chone, chtwo, resnum=True):
    """This function is under development.
    Return number of unpaired breaks in aligned chains *chone* and *chtwo*,
    which are expected to be :class:`.AtomMap` instances obtained from one of
    :func:`.matchChains` or :func:`.mapOntoChain` functions.

    Pairwise global or local alignment of chains with missing residues may be
    problematic, as in the following illustrations for example.  This function
    helps identifying some of these problems.

    Breaks in a chain are determined using Cα-Cα distances between consecutive
    residues, i.e. Cα to Cα distance larger than 4 Å corresponds to a break or
    gap of 1 or more residues.  This function counts such breaks in *chone* or
    *chtwo* that is not paired with a break in the other.

    The following example illustrates a problem that may occur when aligning
    two structures of the same protein chain where one of the chains have
    a few missing residues::

      Correct alignment: A.L.R.S - - V.W.Y.K.L  -> no unpaired breaks
      Target chain     : A.L.R.S.V.T.V.W.Y.K.L
      Wrong alignment  : A.L.R.S_V - - W.Y.K.L
                                |
                                --> 1 unpaired break, counted

      Key:
          - (dash) is a gap in the alignment
          . (dot) is a peptide bond
          _ (underscore) is a break

    In this case, one unpaired break is an indicator of the problem in the
    alignment.

    The following example illustrates a case where an unpaired break is due to
    an insertion in the homologous chain::

      Target chain     : 1A.2L.3R.4S.5V.6T.7V
      Homologous chain : 1A.2L.3K.4S.6V_9S.10L
                                       |
                                       --> 1 unpaired break, not counted

    In this case, residue numbers are used to determine whether the unpaired
    break is due to an insertion/deletion in the chain or misalignment."""

    try:
        if chone.numAtoms() != chtwo.numAtoms():
            raise ValueError('number of atoms do not match')
    except AttributeError:
        raise TypeError('one and two must be Atomic instances')

    mapped = chone.getFlags('mapped') * chtwo.getFlags('mapped')
    if mapped.sum() == 0:
        raise ValueError('chains do not have common mapped atoms')
    chone = chone[mapped]
    chtwo = chtwo[mapped]

    rnone = chone.getResnums()
    rntwo = chtwo.getResnums()

    brone = calcDistance(chone[1:], chone[:-1]) > 4.
    brtwo = calcDistance(chtwo[1:], chtwo[:-1]) > 4.

    brone[(rnone[1:] - rnone[:-1]) > 1] = False
    brtwo[(rntwo[1:] - rntwo[:-1]) > 1] = False

    brone = set(brone.nonzero()[0])
    brtwo = set(brtwo.nonzero()[0])
    return len(brone.union(brtwo)) - len(brone.intersection(brtwo))


_SUBSETS = {
    'ca': 'ca',
    'calpha': 'ca',
    'bb': 'bb',
    'backbone': 'bb',
    'heavy': 'noh',
    'noh': 'noh',
    'all': 'all'
}


def matchAlign(mobile, target, **kwargs):
    """Superpose *mobile* onto *target* based on best matching pair of chains.
    This function uses :func:`matchChains` for matching chains and returns a
    tuple that contains the following items:

      * *mobile* after it is superposed,
      * matching chain from *mobile* as a :class:`.AtomMap` instance,
      * matching chain from *target* as a :class:`.AtomMap` instance,
      * percent sequence identity of the match,
      * percent sequence overlap of the match.

    :arg mobile: atoms that contain a protein chain
    :type mobile: :class:`.Chain`, :class:`.AtomGroup`, :class:`.Selection`

    :arg target: atoms that contain a protein chain
    :type target: :class:`.Chain`, :class:`.AtomGroup`, :class:`.Selection`

    :arg tarsel: *target* atoms that will be used for alignment,
        default is ``'calpha'``
    :type tarsel: str

    :arg allcsets: align all coordinate sets of *mobile*, default is **True**
    :type allcsets: bool

    :keyword seqid: percent sequence identity, default is 90
    :type seqid: float

    :keyword overlap: percent overlap, default is 90
    :type overlap: float

    :keyword pwalign: perform pairwise sequence alignment
    :type pwalign: bool"""

    selstr = kwargs.pop('tarsel', 'calpha')
    if selstr == 'calpha':
        selstr = None
    subset = 'calpha'
    if selstr:
        if selstr in _SUBSETS:
            subset = selstr
        else:
            subset = 'all'
        sel = target.select(selstr)
        if sel is None:
            raise ValueError('selection {0} did not match any atoms'
                             .format(repr(selstr)))
        chid = set(sel.getChids())
        if len(chid) == 1:
            chid = chid.pop()
            target = target.select('chain ' + chid)

    match = matchChains(mobile, target, subset=subset, **kwargs)
    if not match:
        return
    match = match[0]
    mob = match[0]
    tar = match[1]
    if selstr:
        which = SELECT.getIndices(tar, selstr)
        n_atoms = len(which)
    else:
        which = slice(None)
        n_atoms = len(tar)
        selstr = 'calpha'

    if kwargs.get('allcets', True):
        csets = range(mobile.numCoordsets())  # PY3K: OK
    else:
        csets = [mobile.getACSIndex()]

    LOGGER.info('Alignment is based on {0} atoms matching {1}.'
                .format(n_atoms, repr(selstr)))
    printRMSD(tar._getCoords()[which], mob._getCoordsets()[:, which],
              msg='Before alignment ')
    for acsi in csets:
        mob.setACSIndex(acsi)
        mobile.setACSIndex(acsi)
        calcTransformation(mob._getCoords()[which],
                           tar._getCoords()[which]).apply(mobile)
    printRMSD(tar._getCoords()[which], mob._getCoordsets()[:, which],
              msg='After alignment  ')
    return (mobile,) + match


def matchChains(atoms1, atoms2, **kwargs):
    """Returns pairs of chains matched based on sequence similarity.  Makes an
    all-to-all comparison of chains in *atoms1* and *atoms2*.  Chains are
    obtained from hierarchical views (:class:`.HierView`) of atom groups.
    This function returns a list of matching chains in a tuple that contain
    4 items:

      * matching chain from *atoms1* as a :class:`.AtomMap`
        instance,
      * matching chain from *atoms2* as a :class:`.AtomMap`
        instance,
      * percent sequence identity of the match,
      * percent sequence overlap of the match.

    List of matches are sorted in decreasing percent sequence identity order.
    :class:`.AtomMap` instances can be used to calculate RMSD values and
    superpose atom groups.

    :arg atoms1: atoms that contain a chain
    :type atoms1: :class:`.Chain`, :class:`.AtomGroup`, :class:`.Selection`

    :arg atoms2: atoms that contain a chain
    :type atoms2: :class:`.Chain`, :class:`.AtomGroup`, :class:`.Selection`

    :keyword subset: one of the following well-defined subsets of atoms:
        ``"calpha"`` (or ``"ca"``), ``"backbone"`` (or ``"bb"``),
        ``"heavy"`` (or ``"noh"``), or ``"all"``, default is ``"calpha"``
    :type subset: str

    :keyword seqid: percent sequence identity, default is 90
    :type seqid: float

    :keyword overlap: percent overlap, default is 90
    :type overlap: float

    :keyword pwalign: perform pairwise sequence alignment
    :type pwalign: bool

    If *subset* is set to *calpha* or *backbone*, only alpha carbon
    atoms or backbone atoms will be paired. If set to *all*, all atoms
    common to matched residues will be returned.

    This function tries to match chains based on residue numbers and names.
    All chains in *atoms1* is compared to all chains in *atoms2*.  This works
    well for different structures of the same protein.  When it fails,
    :mod:`Bio.pairwise2` is used for pairwise sequence alignment, and matching
    is performed based on the sequence alignment.  User can control, whether
    sequence alignment is performed or not with *pwalign* keyword.  If
    ``pwalign=True`` is passed, pairwise alignment is enforced."""

    if not isinstance(atoms1, (AtomGroup, Chain, Selection)):
        raise TypeError('atoms1 must be an AtomGroup, Chain, or Selection')
    if not isinstance(atoms2, (AtomGroup, Chain, Selection)):
        raise TypeError('atoms2 must be an AtomGroup, Chain, or Selection')

    subset = kwargs.get('subset', 'calpha')
    if subset not in _SUBSETS:
        raise ValueError('{0} is not a valid subset argument'
                         .format(str(subset)))
    seqid = kwargs.get('seqid', 90.)
    assert isinstance(seqid, (float, int)), 'seqid must be float'
    assert 0 < seqid <= 100, 'seqid must be in the range from 0 to 100'
    coverage = kwargs.get('overlap')
    if coverage is None:
        coverage = kwargs.get('coverage', 90.)
    assert isinstance(coverage, (float, int)), 'overlap must be float'
    assert 0 < coverage <= 100, 'overlap must be in the range from 0 to 100'
    pwalign = kwargs.get('pwalign', None)

    if isinstance(atoms1, Chain):
        chains1 = [atoms1]
        atoms1 = atoms1.getAtomGroup()
    else:
        chains1 = list(atoms1.getHierView().iterChains())
        if not isinstance(atoms1, AtomGroup):
            atoms1 = atoms1.getAtomGroup()
    chains = list()
    for ch in chains1:
        simpch = SimpleChain(ch)
        if len(simpch) > 0:
            chains.append(simpch)
    chains1 = chains
    if not isinstance(atoms1, Chain):
        LOGGER.debug('Checking {0}: {1} chains are identified'
                     .format(str(atoms1), len(chains1)))

    if isinstance(atoms2, Chain):
        chains2 = [atoms2]
        atoms2 = atoms2.getAtomGroup()
    else:
        chains2 = list(atoms2.getHierView().iterChains())
        if not isinstance(atoms2, AtomGroup):
            atoms2 = atoms2.getAtomGroup()
    chains = list()
    for ch in chains2:
        simpch = SimpleChain(ch)
        if len(simpch) > 0:
            chains.append(simpch)
    chains2 = chains
    if not isinstance(atoms2, Chain):
        LOGGER.debug('Checking {0}: {1} chains are identified'
                     .format(str(atoms2), len(chains2)))

    matches = []
    unmatched = []
    if pwalign:
        for simpch1 in chains1:
            for simpch2 in chains2:
                unmatched.append((simpch1, simpch2))
    else:
        LOGGER.debug('Trying to match chains based on residue numbers and names:')
        for simpch1 in chains1:
            for simpch2 in chains2:
                LOGGER.debug('  Comparing {0} (len={1}) and {2} (len={3}):'
                            .format(simpch1.getTitle(), len(simpch1),
                                    simpch2.getTitle(), len(simpch2)))

                match1, match2, nmatches = getTrivialMatch(simpch1, simpch2)
                _seqid = nmatches * 100 / min(len(simpch1), len(simpch2))
                _cover = len(match2) * 100 / max(len(simpch1), len(simpch2))

                if _seqid >= seqid and _cover >= coverage:
                    LOGGER.debug('\tMatch: {0} residues match with {1:.0f}% '
                                'sequence identity and {2:.0f}% overlap.'
                                .format(len(match1), _seqid, _cover))
                    matches.append((match1, match2, _seqid, _cover, simpch1, simpch2))
                else:
                    LOGGER.debug('\tFailed to match chains (seqid={0:.0f}%, '
                                'overlap={1:.0f}%).'.format(_seqid, _cover))
                    unmatched.append((simpch1, simpch2))

    if pwalign or (not matches and (pwalign is None or pwalign)):
        if pairwise2:
            if unmatched:
                LOGGER.debug('Trying to match chains based on {0} sequence '
                            'alignment:'.format(ALIGNMENT_METHOD))
                for simpch1, simpch2 in unmatched:
                    LOGGER.debug(' Comparing {0} (len={1}) and {2} '
                                '(len={3}):'
                                .format(simpch1.getTitle(), len(simpch1),
                                        simpch2.getTitle(), len(simpch2)))
                    match1, match2, nmatches = getAlignedMatch(simpch1, simpch2)
                    _seqid = nmatches * 100 / min(len(simpch1), len(simpch2))
                    _cover = len(match2) * 100 / max(len(simpch1), len(simpch2))
                    if _seqid >= seqid and _cover >= coverage:
                        LOGGER.debug('\tMatch: {0} residues match with {1:.0f}% '
                                    'sequence identity and {2:.0f}% overlap.'
                                    .format(len(match1), _seqid, _cover))
                        matches.append((match1, match2, _seqid, _cover,
                                        simpch1, simpch2))
                    else:
                        LOGGER.debug('\tFailed to match chains (seqid={0:.0f}%, '
                                    'overlap={1:.0f}%).'
                                    .format(_seqid, _cover))
        else:
            LOGGER.warning('Pairwise alignment could not be performed.')
    if not matches:
        return None
    subset = _SUBSETS[subset]
    for mi, result in enumerate(matches):
        match1, match2, _seqid, _cover, simpch1, simpch2 = result

        indices1 = []
        indices2 = []

        for i in range(len(match1)):
            ares = match1[i]
            bres = match2[i]

            if subset == 'ca':
                try:
                    aid = ares.getNames().tolist().index('CA')
                except ValueError:
                    aid = None
                try:
                    bid = bres.getNames().tolist().index('CA')
                    if aid is not None:
                        indices1.append(ares._indices[aid])
                        indices2.append(bres._indices[bid])
                except ValueError:
                    pass
            elif subset == 'bb':
                for bban in ('N', 'CA', 'C', 'O'):
                    try:
                        aid = ares.getNames().tolist().index(bban)
                    except ValueError:
                        continue
                    try:
                        bid = bres.getNames().tolist().index(bban)
                    except ValueError:
                        continue
                    else:
                        indices1.append(ares._indices[aid])
                        indices2.append(bres._indices[bid])
            elif subset == 'noh':
                for han, aid, noh in zip(ares.getNames(), ares._indices,
                                         ares.getFlags('noh')):
                    if not noh:
                        continue
                    try:
                        bid = bres.getNames().tolist().index(han)
                    except ValueError:
                        continue
                    else:
                        indices1.append(aid)
                        indices2.append(bres._indices[bid])
            elif subset is None or subset == 'all':
                aans = ares.getNames()
                bans = bres.getNames().tolist()

                aids = ares.getIndices()
                #bids = bres.getIndices()

                for j in range(len(aans)):
                    try:
                        bid = bres._indices[bans.index(aans[j])]
                        indices1.append(aids[j])
                        indices2.append(bid)
                    except ValueError:
                        pass

        indices1 = np.array(indices1, int)
        indices2 = np.array(indices2, int)

        match1 = AM(atoms1, indices1, atoms1.getACSIndex(),
                    title=simpch1.getTitle() + ' -> ' + simpch2.getTitle(),
                    intarrays=True)
        match2 = AM(atoms2, indices2, atoms2.getACSIndex(),
                    title=simpch2.getTitle() + ' -> ' + simpch1.getTitle(),
                    intarrays=True)

        matches[mi] = (match1, match2, _seqid, _cover)
    if len(matches) > 1:
        matches.sort(key=lambda m: m[-2:], reverse=True)
    return matches


def getTrivialMatch(ach, bch):
    """Returns lists of matching residues (match based on residue number).

    """
    #if not isinstance(ach, SimpleChain):
    #    raise TypeError('ach must be a SimpleChain instance')
    #if not isinstance(bch, SimpleChain):
    #    raise TypeError('bch must be a SimpleChain instance')
    amatch = []
    bmatch = []
    match = 0.0
    for ares in ach:
        bres = bch[(ares.getResnum(), ares.getIcode())]
        if bres is not None:
            if ares.getResname() == bres.getResname():
                match += 1
            amatch.append(ares.getResidue())
            bmatch.append(bres.getResidue())

    return amatch, bmatch, match


def getAlignedMatch(ach, bch):
    """Returns list of matching residues (match is based on sequence alignment).
    """

    if ALIGNMENT_METHOD == 'local':
        alignment = pairwise2.align.localms(ach.getSequence(),
                                            bch.getSequence(),
                                            MATCH_SCORE, MISMATCH_SCORE,
                                            GAP_PENALTY, GAP_EXT_PENALTY,
                                            one_alignment_only=1)
    else:
        alignment = pairwise2.align.globalms(ach.getSequence(),
                                             bch.getSequence(),
                                             MATCH_SCORE, MISMATCH_SCORE,
                                             GAP_PENALTY, GAP_EXT_PENALTY,
                                             one_alignment_only=1)

    this = alignment[0][0]
    that = alignment[0][1]
    amatch = []
    bmatch = []
    aiter = ach.__iter__()
    biter = bch.__iter__()
    match = 0.0
    for i in range(len(this)):
        a = this[i]
        b = that[i]
        if a not in GAPCHARS:
            ares = next(aiter)
        if b not in GAPCHARS:
            bres = next(biter)
            if a not in GAPCHARS:
                amatch.append(ares.getResidue())
                bmatch.append(bres.getResidue())
                if a == b:
                    match += 1
    return amatch, bmatch, match


def mapOntoChain(atoms, chain, **kwargs):
    """Map *atoms* onto *chain*. This function is a wrapper of 
    :func:`.mapChainOntoChain` that manages to map chains onto target *chain*. 
    The function returns a list of mappings. Each mapping is a tuple that 
    contains 4 items:

      * Mapped chain as an :class:`.AtomMap` instance,
      * *chain* as an :class:`.AtomMap` instance,
      * Percent sequence identitity,
      * Percent sequence overlap

    Mappings are returned in decreasing percent sequence identity order.
    :class:`.AtomMap` that keeps mapped atom indices contains dummy atoms
    in place of unmapped atoms.

    :arg atoms: atoms that will be mapped to the target *chain*
    :type atoms: :class:`.Chain`, :class:`.AtomGroup`, :class:`.Selection`

    :arg chain: chain to which atoms will be mapped
    :type chain: :class:`.Chain`

    :keyword subset: one of the following well-defined subsets of atoms:
        ``"calpha"`` (or ``"ca"``), ``"backbone"`` (or ``"bb"``),
        ``"heavy"`` (or ``"noh"``), or ``"all"``, default is ``"calpha"``
    :type subset: str

    See :func:`.mapChainOntoChain` for other keyword arguments. 
    This function tries to map *atoms* to *chain* based on residue
    numbers and types. Each individual chain in *atoms* is compared to
    target *chain*.
    
    .. [IS98] Shindyalov IN, Bourne PE. Protein structure alignment by 
       incremental combinatorial extension (CE) of the optimal path. 
       *Protein engineering* **1998** 11(9):739-47.
    """

    if not isinstance(atoms, (AtomGroup, AtomSubset)):
        raise TypeError('atoms must be an AtomGroup or a AtomSubset (Chain, '
                        'Segment, etc.) instance')
    if not isinstance(chain, Chain):
        raise TypeError('chain must be Chain instance')

    subset = str(kwargs.get('subset', 'all')).lower()
    if subset not in _SUBSETS:
        raise ValueError('{0} is not a valid subset argument'
                         .format(str(subset)))

    if subset != 'all':
        chid = chain.getChid()
        segname = chain.getSegname()
        chain_subset = chain.select(subset)
        target_chain = chain_subset.getHierView()[segname, chid]
        
        mobile = atoms.select(subset)
    else:
        target_chain = chain
        mobile = atoms

    if isinstance(mobile, Chain):
        chains = [mobile]
    else:
        chains = list(mobile.getHierView().iterChains())
        LOGGER.debug('Evaluating {0}: {1} chains are identified'
                     .format(str(atoms), len(chains))) 

    mappings = []
    simple_target = SimpleChain(target_chain, False)
    LOGGER.debug('Trying to map atoms based on residue numbers and '
                'identities:')
    for chain in chains:
        simple_chain = SimpleChain(chain, False)
        mapping = mapChainOntoChain(simple_chain, simple_target, **kwargs)
        if mapping is not None:
            mappings.append(mapping)

    if len(mappings) > 1:
        mappings.sort(key=lambda m: m[-2]*m[-1], reverse=True)
    return mappings

def mapChainOntoChain(mobile, target, **kwargs):
    """Map *mobile* chain onto *target* chain.  This function returns a mapping that 
    contains 4 items:

      * Mapped chain as an :class:`.AtomMap` instance,
      * *chain* as an :class:`.AtomMap` instance,
      * Percent sequence identitity,
      * Percent sequence overlap

    Mappings are returned in decreasing percent sequence identity order.
    :class:`.AtomMap` that keeps mapped atom indices contains dummy atoms
    in place of unmapped atoms.

    :arg mobile: mobile that will be mapped to the *target* chain
    :type mobile: :class:`.Chain`

    :arg target: chain to which atoms will be mapped
    :type target: :class:`.Chain`

    :keyword seqid: percent sequence identity, default is **90**. Note that This parameter is 
        only effective for sequence alignment
    :type seqid: float

    :keyword overlap: percent overlap with *target*, default is **70**
    :type overlap: float

    :keyword mapping: what method will be used if the trivial mapping based on residue numbers 
        fails. If ``"ce"`` or ``"cealign"``, then the CE algorithm [IS98]_ will be 
        performed. It can also be a list of prealigned sequences, a :class:`.MSA` instance,
        or a dict of indices such as that derived from a :class:`.DaliRecord`.
        If set to **True** then the sequence alignment from :mod:`~Bio.pairwise2` 
        will be used. If set to **False**, only the trivial mapping will be performed. 
        Default is **"auto"**
    :type mapping: list, str, bool

    :keyword pwalign: if **True**, then pairwise sequence alignment will 
        be performed. If **False** then a simple mapping will be performed 
        based on residue numbers (as well as insertion codes). This will be 
        overridden by the *mapping* keyword's value.
    :type pwalign: bool
    
    .. [IS98] Shindyalov IN, Bourne PE. Protein structure alignment by 
       incremental combinatorial extension (CE) of the optimal path. 
       *Protein engineering* **1998** 11(9):739-47.
    """

    if isinstance(mobile, Chain):
        simple_mobile = SimpleChain(mobile, False)
    elif isinstance(mobile, SimpleChain):
        simple_mobile = mobile
        mobile = mobile._chain
    else:
        raise TypeError('mobile must be a Chain instance') 

    if len(simple_mobile) == 0:
        LOGGER.debug('\tCannot process {0}, which does not contain any amino '
                    'acid residues.'.format(simple_mobile))
        return None

    if isinstance(target, Chain):
        simple_target = SimpleChain(target, False)
    elif isinstance(target, SimpleChain):
        simple_target = target
        target = target._chain
    else:
        raise TypeError('target must be a Chain instance') 

    seqid = kwargs.get('seqid', 90.) 
    coverage = kwargs.get('overlap', 70.)
    coverage = kwargs.get('coverage', coverage) 
    pwalign = kwargs.get('pwalign', 'auto')
    pwalign = kwargs.get('mapping', pwalign)
    alignment = None

    if isinstance(pwalign, basestring):
        pwalign = pystr(pwalign).strip().lower()
    elif not isinstance(pwalign, bool):
        alignment = pwalign
        pwalign = True
    
    map_ag = mobile.getAtomGroup() if mobile is not None else None
    target_ag = target.getAtomGroup() if target is not None else None

    if map_ag is None and target_ag is None:
        raise ValueError('At least one of mobile and target should be a Chain object '
                         'or a SimpleChain object associated with a Chain object.')

    mapping = None
    LOGGER.debug('Trying to map atoms based on residue numbers and '
            'identities:')
    LOGGER.debug('  Comparing {0} (len={1}) with {2}:'
                .format(simple_mobile.getTitle(), len(simple_mobile),
                        simple_target.getTitle()))

    # trivial mapping serves as a first simple trial of alignment the two 
    # sequences based on residue number, therefore the sequence identity 
    # (GOOD_SEQID) criterion is strict.
    target_list, chain_list, n_match, n_mapped = getTrivialMapping(
        simple_target, simple_mobile)
    _seqid, _cover = calcScores(n_match, n_mapped, len(simple_target))

    trivial_seqid = GOOD_SEQID if pwalign else seqid
    trivial_cover = GOOD_COVERAGE if pwalign else coverage
    if _seqid >= trivial_seqid and _cover >= trivial_cover:
        LOGGER.debug('\tMapped: {0} residues match with {1:.0f}% '
                'sequence identity and {2:.0f}% overlap.'
                .format(n_mapped, _seqid, _cover))
        mapping = (target_list, chain_list, _seqid, _cover)
    else:
        if not pwalign:
            LOGGER.debug('\tFailed to match chains based on residue numbers '
                    '(seqid={0:.0f}%, overlap={1:.0f}%).'
                    .format(_seqid, _cover))

    if pwalign and mapping is None:
        SEQ_ALIGNMENT = ('seq', ALIGNMENT_METHOD + ' sequence alignment', seqid, coverage)
        CE_ALIGNMENT = ('ce', 'CEalign', 0., coverage)

        if not 'seqid' in kwargs:
            tar_seqid = 0.
        else:
            tar_seqid = seqid
        PREDEF_ALIGNMENT = ('predef', 'predefined alignment', tar_seqid, coverage)

        if alignment is None:
            if pwalign in ['ce', 'cealign']:
                methods = [CE_ALIGNMENT]
            elif pwalign == 'auto': 
                methods = [SEQ_ALIGNMENT, 
                           CE_ALIGNMENT]
            else:
                methods = [SEQ_ALIGNMENT]
        else:
            methods = [PREDEF_ALIGNMENT]

        for method, desc, seqid, coverage in methods:
            LOGGER.debug('Trying to map atoms based on {0}:'
                        .format(desc))

            LOGGER.debug('  Comparing {0} (len={1}) with {2}:'
                        .format(simple_mobile.getTitle(), len(simple_mobile),
                                simple_target.getTitle()))
            if method == 'ce':
                result = getCEAlignMapping(simple_target, simple_mobile)
            elif method == 'seq':
                result = getAlignedMapping(simple_target, simple_mobile)
            else:
                if isinstance(alignment, dict):
                    result = getDictMapping(simple_target, simple_mobile, alignment)
                else:
                    result = getAlignedMapping(simple_target, simple_mobile, alignment)

            if result is not None:
                target_list, chain_list, n_match, n_mapped = result
                _seqid, _cover = calcScores(n_match, n_mapped, max(len(simple_target),
                                                                   len(simple_mobile)))

                if _seqid >= seqid and _cover >= coverage:
                    LOGGER.debug('\tMapped: {0} residues match with {1:.0f}%'
                                    ' sequence identity and {2:.0f}% overlap.'
                                    .format(n_mapped, _seqid, _cover))
                    mapping = (target_list, chain_list, _seqid, _cover)
                    break
                else:
                    LOGGER.debug('\tFailed to match chains (seqid={0:.0f}%, '
                                    'overlap={1:.0f}%).'
                                    .format(_seqid, _cover))

    if mapping is not None:
        residues_target, residues_chain, _seqid, _cover = mapping
        indices_target = []
        indices_chain = []
        indices_mapping = []
        indices_dummies = []
        counter = 0
        for i in range(len(residues_target)):
            res_tar = residues_target[i]
            res_chn = residues_chain[i]

            for atom_tar in res_tar:
                indices_target.append(atom_tar.getIndex())
                if res_chn is not None:
                    atom_chn = res_chn.getAtom(atom_tar.getName())
                    if atom_chn is not None:
                        indices_chain.append(atom_chn.getIndex())
                        indices_mapping.append(counter)
                    else:
                        indices_dummies.append(counter)
                else:
                    indices_dummies.append(counter)
                counter += 1

        ch_tar = next((r for r in residues_target if r is not None)).getChain()
        ch_chn = next((r for r in residues_chain if r is not None)).getChain()

        if isinstance(ch_tar, Chain):
            title_tar = 'Chain {0} from {1}'.format(ch_tar.getChid(), ch_tar.getAtomGroup().getTitle())
        else:
            title_tar = 'SimpleChain {0}'.format(ch_tar.getTitle())

        if isinstance(ch_chn, Chain):
            title_chn = 'Chain {0} from {1}'.format(ch_chn.getChid(), ch_chn.getAtomGroup().getTitle())
        else:
            title_chn = 'SimpleChain {0}'.format(ch_tar.getTitle())

        # note that chain here is from atoms
        if map_ag is not None:
            atommap = AM(map_ag, indices_chain, mobile.getACSIndex(),
                         mapping=indices_mapping, dummies=indices_dummies,
                         title=title_chn + ' -> ' + title_tar)
        else:
            atommap = None

        if target_ag is not None:
            selection = AM(target_ag, indices_target, target.getACSIndex(),
                           title=title_tar + ' -> ' + title_chn, intarrays=True)
        else:
            selection = None

        mapping = (atommap, selection, _seqid, _cover)
    return mapping

def userDefined(chain1, chain2, correspondence):
    id1 = chain1.getTitle()
    id2 = chain2.getTitle()

    if not isinstance(correspondence, dict):
        chmap = {}
        try:
            chmap[id1] = correspondence[0]
            chmap[id2] = correspondence[1]
        except (IndexError, TypeError):
            raise TypeError('correspondence should be a dict with keys being titles of atoms and ref, '
                            'and values are str indicating chID correspondences')

    corr1 = correspondence[id1]
    corr2 = correspondence[id2]

    if len(corr1) != len(corr2):
        raise ValueError('%s and %s have different number of chain identifiers '
                         'in the correspondence'%(id1, id2))

    try:
        i = corr1.index(chain1.getChid())
        chid = corr2[i]
    except:
        return False

    return chain2.getChid() == chid

def sameChid(chain1, chain2):
    return chain1.getChid() == chain2.getChid()

def bestMatch(chain1, chain2):
    return True

def mapOntoChains(atoms, ref, match_func=bestMatch, **kwargs):
    """This function is a generalization and wrapper of :func:`.mapOntoChain` that 
    manages to map chains onto chains (instead of a single chain). 
    
    :arg atoms: atoms to map onto the reference
    :type atoms: :class:`.Atomic`
    
    :arg ref: reference structure for mapping
    :type ref: :class:`.Atomic`

    :arg match_func: function determines which chains from ``ref`` and ``atoms`` are matched.
        Default is to use the best match.
    :type match_func: func
    """
    
    if not isinstance(atoms, (SimpleChain, AtomGroup, AtomSubset)):
        raise TypeError('atoms must be an AtomGroup or a AtomSubset (Chain, '
                        'Segment, etc.) instance')
    if not isinstance(ref, (SimpleChain, AtomGroup, AtomSubset)):
        raise TypeError('ref must be an AtomGroup or a AtomSubset (Chain, '
                        'Segment, etc.) instance')

    subset = str(kwargs.get('subset', 'all')).lower()
    if subset not in _SUBSETS:
        raise ValueError('{0} is not a valid subset argument'
                         .format(str(subset)))

    if subset != 'all':
        if not isinstance(ref, SimpleChain):
            target = ref.select(subset)
        else:
            target = ref
        if not isinstance(atoms, SimpleChain):
            mobile = atoms.select(subset)
        else:
            mobile = atoms
    else:
        target = ref
        mobile = atoms

    if isinstance(mobile, (SimpleChain, Chain)):
        chs_atm = [mobile]
    else:
        chs_atm = [chain for chain in mobile.getHierView().iterChains()]
    
    if isinstance(target, (SimpleChain, Chain)):
        chs_ref = [target]
    else:
        chs_ref = [chain for chain in target.getHierView().iterChains()]

    # iterate through chains of both target and mobile
    mappings = np.empty((len(chs_ref), len(chs_atm)), dtype='O')
    for i, chain in enumerate(chs_ref):
        simple_chain = chain if isinstance(chain, SimpleChain) else SimpleChain(chain, False) 
        for j, target_chain in enumerate(chs_atm):
            if not match_func(chain, target_chain):
                continue

            simple_target = target_chain if isinstance(target_chain, SimpleChain) else SimpleChain(target_chain, False)
            mappings[i, j] = mapChainOntoChain(simple_target, simple_chain, **kwargs)

    return mappings

def mapOntoChainByAlignment(atoms, chain, **kwargs):
    """This function is similar to :func:`.mapOntoChain` but correspondence 
    of chains is found by alignment provided. 
    
    :arg alignments: A list of predefined alignments. It can be also a 
        dictionary or :class:`MSA` instance where the keys or 
        labels are the title of *atoms* or *chains*. 
    :type alignments: list, dict, :class:`MSA`
    """

    alignments = kwargs.pop('alignments', None)
    if alignments is None:
        return mapOntoChain(atoms, chain, **kwargs)
    else:
        if isinstance(alignments, (MSA, dict)):
            refseq = str(alignments[chain.getTitle()])
            tarseq = str(alignments[atoms.getTitle()])
            alignment = [refseq, tarseq]
        else:
            index = kwargs.pop('index', 0)
            alignment = alignments[index]

        tar_aligned_seq = alignment[-1]
        for char in GAPCHARS:
            tar_aligned_seq = tar_aligned_seq.replace(char, '').upper()
        hv = atoms.getHierView()
        for target_chain in hv.iterChains():
            tar_seq = target_chain.getSequence().upper()
            if tar_seq == tar_aligned_seq:
                mappings = mapOntoChain(target_chain, chain, pwalign=alignment, **kwargs)
                return mappings
        LOGGER.warn('The sequence of chain does not match that in alignment (%s).'%atoms.getTitle())
    return []

def getTrivialMapping(target, chain):
    """Returns lists of matching residues (map based on residue number)."""

    target_list = []
    chain_list = []
    n_match = 0
    n_mapped = 0
    chain_dict_get = chain._dict.get
    append = target_list.append
    for target_residue in target:
        append(target_residue.getResidue())

        chain_residue = chain_dict_get((target_residue.getResnum(),
                                        target_residue.getIcode()))
        if chain_residue is None:
            chain_list.append(chain_residue)
        else:
            if target_residue.getResname() == chain_residue.getResname():
                n_match += 1
            chain_list.append(chain_residue.getResidue())
            n_mapped += 1

    return target_list, chain_list, n_match, n_mapped

def getDictMapping(target, chain, map_dict):
    """Returns lists of matching residues (based on *map_dict*)."""

    pdbid = chain._chain.getTitle()[:4].lower()
    chid = chain._chain.getChid().upper()
    key = pdbid + chid

    mapping = map_dict.get(key)
    if mapping is None:
        LOGGER.warn('map_dict does not have the mapping for {0}'.format(key))
        return None

    tar_indices = mapping[0]
    chn_indices = mapping[1]

    chain_res_list = [res for res in chain]

    amatch = []
    bmatch = []
    n_match = 0
    n_mapped = 0
    for i, a in enumerate(target):  
        ares = a.getResidue()
        amatch.append(ares)
        if i in tar_indices:
            try:
                n = index(tar_indices, i)
            except IndexError:
                LOGGER.warn('\nthe number of residues in the map_dict ({0} residues) is inconsistent with {2} ({1} residues)'
                            .format(max(tar_indices)+1, len(chain_res_list), target.getTitle()))
                return None
            try:
                b = chain_res_list[chn_indices[n]]
            except IndexError:
                LOGGER.warn('\nthe number of residues in the map_dict ({0} residues) is inconsistent with {2} ({1} residues)'
                            .format(max(chn_indices)+1, len(chain_res_list), chain.getTitle()))
                return None
            bres = b.getResidue()
            bmatch.append(bres)
            if a.getResname() == b.getResname():
                n_match += 1
            n_mapped += 1
        else:
            bmatch.append(None)

    return amatch, bmatch, n_match, n_mapped

def getAlignedMapping(target, chain, alignment=None):
    """Returns lists of matching residues (map based on pairwise 
    alignment or predefined alignment)."""

    if alignment is None:
        if ALIGNMENT_METHOD == 'local':
            alignments = pairwise2.align.localms(target.getSequence(),
                                                chain.getSequence(),
                                                MATCH_SCORE, MISMATCH_SCORE,
                                                GAP_PENALTY,  GAP_EXT_PENALTY,
                                                one_alignment_only=1)
        else:
            alignments = pairwise2.align.globalms(target.getSequence(),
                                                chain.getSequence(),
                                                MATCH_SCORE, MISMATCH_SCORE,
                                                GAP_PENALTY, GAP_EXT_PENALTY,
                                                one_alignment_only=1)
        alignment = alignments[0]
        this, that = alignment[:2]
    else:
        def _findAlignment(sequence, alignment):
            for seq in alignment:
                strseq = str(seq).upper()
                for gap in GAPCHARS:
                    strseq = strseq.replace(gap, '')

                if sequence.upper() == strseq:
                    return str(seq)
            return None

        this = _findAlignment(target.getSequence(), alignment)
        if this is None:
            LOGGER.warn('alignment does not contain the target ({0}) sequence'
                        .format(target.getTitle()))
            return None

        that = _findAlignment(chain.getSequence(), alignment)
        if that is None:
            LOGGER.warn('alignment does not contain the chain ({0}) sequence'
                        .format(chain.getTitle()))
            return None

    amatch = []
    bmatch = []
    aiter = target.__iter__()
    biter = chain.__iter__()
    n_match = 0
    n_mapped = 0
    gap_chars = list(GAPCHARS)
    gap_chars.append(NONE_A)
    for i in range(len(this)):
        a = this[i]
        b = that[i]
        if a not in gap_chars:
            ares = next(aiter)
            amatch.append(ares.getResidue())
            if b not in gap_chars:
                bres = next(biter)
                bmatch.append(bres.getResidue())
                if a == b:
                    n_match += 1
                n_mapped += 1
            else:
                bmatch.append(None)
        elif b not in gap_chars:
            bres = next(biter)
    return amatch, bmatch, n_match, n_mapped

def getCEAlignMapping(target, chain):
    try:
        from .ccealign import ccealign
    except ImportError:
        LOGGER.warn('Could not import ccealign C/C++ extension.'
                    'It may not be installed properly.')
        return None

<<<<<<< HEAD
    tar_coords = target.getCoords(calpha=True).tolist()
    mob_coords = chain.getCoords(calpha=True).tolist()
=======
    if not ("X" in target.getSequence() or "X" in chain.getSequence()):
        calpha=True
    else:
        calpha=False

    tar_coords = target.getCoords(calpha=calpha).tolist()
    mob_coords = chain.getCoords(calpha=calpha).tolist()
>>>>>>> 3ae69c29

    if len(tar_coords) < 8:
        LOGGER.warn('target ({1}) is too small to be aligned '
                    'by CE algorithm (at least {0} residues)'
                    .format(8, repr(target)))
        return None

    if len(mob_coords) < 8:
        LOGGER.warn('chain ({1}) is too small to be aligned '
                    'by CE algorithm (at least {0} residues)'
                    .format(8, repr(chain)))
        return None

    try:
        aln_info = ccealign((tar_coords, mob_coords))
    except:
        LOGGER.warn('cealign could not align {0} and {1}'.format(repr(target), repr(chain)))
        return None

    paths, bestIdx, nres, rmsd = aln_info[:4]
    path = paths[bestIdx]

    tar_indices = []
    chn_indices = []
    for i, j in path:
        # if i not in tar_dummies:
        #     if j not in mob_dummies:
        tar_indices.append(i)
        chn_indices.append(j)

    chain_res_list = [res for res in chain]

    amatch = []
    bmatch = []
    n_match = 0
    n_mapped = 0
    for i, a in enumerate(target):
        ares = a.getResidue()
        amatch.append(ares)
        if i in tar_indices:
            n = tar_indices.index(i)
            try:
                b = chain_res_list[chn_indices[n]]
            except IndexError:
                bmatch.append(None)
                continue
            bres = b.getResidue()
            bmatch.append(bres)
            if a.getResname() == b.getResname():
                n_match += 1
            n_mapped += 1
        else:
            bmatch.append(None)

    return amatch, bmatch, n_match, n_mapped

def combineAtomMaps(mappings, target=None, **kwargs):
    """Builds a grand :class:`.AtomMap` instance based on *mappings* obtained from 
    :func:`.mapOntoChains`. The function also accepts the output :func:`.mapOntoChain` 
    but will trivially return all the :class:`.AtomMap` in *mappings*. 
    *mappings* should be a list or an array of matching chains in a tuple that contain
    4 items:

      * matching chain from *atoms1* as a :class:`.AtomMap` instance,
      * matching chain from *atoms2* as a :class:`.AtomMap` instance,
      * percent sequence identity of the match,
      * percent sequence overlap of the match.

    :arg mappings: a list or an array of matching chains in a tuple, or just the tuple
    :type mappings: tuple, list, :class:`~numpy.ndarray`

    :arg target: reference structure for superposition and checking RMSD
    :type target: :class:`.Atomic`

    :arg drmsd: amount deviation of the RMSD with respect to the top ranking atommap. 
        This is to allow multiple matches when *mobile* has more chains than *target*. 
        Default is 3.0
    :type drmsd: float

    :arg rmsd_reject: upper RMSD cutoff that rejects an atommap. Default is 15.0
    :type rmsd_reject: float

    :arg least: the least number of atommaps requested. If **None**, it will be automatically 
        determined by the number of chains present in *target* and *mobile*. 
        Default is **None**
    :type least: int

    :arg debug: a container (dict) that saves the following information for debugging purposes:
        * coverage: original coverage matrix, rows and columns correspond to the reference and the 
        mobile, respectively,
        * solutions: matched index groups that obtained by modeling the coverage matrix as a linear 
        assignment problem,
        * rmsd: a list of ranked RMSDs of identified atommaps.
    :type debug: dict

    """

    BIG_NUMBER = 1e6
    drmsd = kwargs.pop('drmsd', 3.)
    debug = kwargs.pop('debug', {})
    reject_rmsd = kwargs.pop('rmsd_reject', 15.)
    least_n_atommaps = kwargs.pop('least', None)
    
    def _build(mappings, nodes=[]):
        m, n = mappings.shape
        cov_matrix = np.zeros((m, n), dtype=float)
        cost_matrix = np.zeros((m, n), dtype=float) 
        for i in range(m):
            for j in range(n):
                mapping = mappings[i, j]
                if mapping is None:
                    cov_matrix[i, j] = 0  
                    cost_matrix[i, j] = BIG_NUMBER
                else:
                    cov_matrix[i, j] = mapping[3] / 100.
                    cost_matrix[i, j] = 1 - cov_matrix[i, j]

        # uses LAP to find the optimal mappings of chains
        atommaps = []
        (R, C), crrpds = multilap(cost_matrix, nodes, BIG_NUMBER)

        for row_ind, col_ind in crrpds:
            if len(row_ind) != m:
                continue
            atommap = None
            title = ''
            for r, c in zip(row_ind, col_ind):
                # if one of the chains failed to match then discard the entire atommap
                if mappings[r, c] is None: 
                    atommap = None
                    break
                atommap_ = mappings[r, c][0]
                title_ = '(' + atommap_.getTitle() + ')' 
                if atommap is None:
                    atommap = atommap_
                    title = title_
                else:
                    atommap += atommap_
                    title = title_ + ' + ' + title
            if atommap is not None:
                atommap.setTitle(title)
                atommaps.append(atommap)

        return atommaps, cov_matrix, (R, C)

    def _optimize(atommaps):
        # extract nonoverlaping mappings
        if len(atommaps):
            atommaps, rmsds = rankAtomMaps(atommaps, target)

            if rmsds is not None:
                debug['rmsd'] = list(rmsds)

                # if rmsd_cutoff is not None:
                #     for i in reversed(range(len(atommaps))):
                #         if rmsds[i] > rmsd_cutoff:
                #             atommaps.pop(i)
                #             rmsds.pop(i)

                # pre-store chain IDs of atommaps
                atommap_segchids = []
                for atommap in atommaps:
                    nodummies = atommap.select('not dummy')
                    chids = nodummies.getChids()
                    segids = nodummies.getSegnames()
                    segchids = []
                    for segid, chid in zip(segids, chids):
                        if (segid, chid) not in segchids:
                            segchids.append((segid, chid))
                    atommap_segchids.append(segchids)
                
                atommaps_ = []
                rmsd_standard = rmsds[0]
                while len(atommaps):
                    atommap = atommaps.pop(0)
                    rmsd = rmsds.pop(0)
                    segchids = atommap_segchids.pop(0)

                    if reject_rmsd is not None:
                        if rmsd > reject_rmsd:
                            break

                    if rmsd > rmsd_standard + drmsd:
                        break

                    atommaps_.append(atommap)

                    # remove atommaps that share chains with the popped atommap
                    for i in reversed(range(len(atommap_segchids))):
                        amsegchids = atommap_segchids[i]

                        for segchid in amsegchids:
                            if segchid in segchids:
                                atommaps.pop(i)
                                atommap_segchids.pop(i)
                                break

                atommaps = atommaps_
            else:
                debug['rmsd'] = None

        return atommaps

    # checkers
    if not isListLike(mappings):
        raise TypeError('mappings should be list-like')
    
    if len(mappings) == 0:
        raise ValueError('mappings cannot be empty')

    if isinstance(mappings, tuple):
        am, am_r, s, c = mappings
        return am
    
    mappings = np.atleast_2d(mappings)
    
    if mappings.ndim != 2:
        raise ValueError('mappings can only be either an 1-D or 2-D array')
    
    # build atommaps
    LOGGER.debug('Finding the atommaps based on their coverages...')
    nodes = []
    atommaps, cov_matrix, (R, C) = _build(mappings, nodes)
    if least_n_atommaps is None:
        n_mapped = 0
        for r, c in zip(R, C):
            if cov_matrix[r, c] > 0:
                n_mapped += 1
        least_n_atommaps = int(np.floor(float(n_mapped) / mappings.shape[0]))
        LOGGER.debug('Identified that there exists %d atommap(s) potentially.'%least_n_atommaps)

    debug['coverage'] = cov_matrix
    debug['solution'] = [1]

    # optimize atommaps based on superposition if target is given
    if target is not None and len(nodes):
        atommaps = _optimize(atommaps)
        i = 2

        if len(atommaps) < least_n_atommaps:
            LOGGER.debug('At least %d atommaps requested. '
                         'Finding alternative solutions.'%least_n_atommaps)

            LOGGER.progress('Solving for %d-best solution...', None, label='_atommap_lap')
            while len(atommaps) < least_n_atommaps:
                LOGGER.update(i, label='_atommap_lap')
                try:
                    more_atommaps, _, _ = _build(mappings, nodes)
                except SolutionDepletionException:
                    break
                more_atommaps = _optimize(more_atommaps)
                for j in reversed(range(len(more_atommaps))):
                    if more_atommaps[j] in atommaps:
                        more_atommaps.pop(j)
                if len(more_atommaps):
                    debug['solution'].append(i)
                atommaps.extend(more_atommaps)

                i += 1
            LOGGER.finish()
            LOGGER.report('%d atommaps were found in %%.2fs. %d requested'%(len(atommaps), least_n_atommaps), 
                          label='_atommap_lap')
    
    if len(atommaps) == 0:
        if np.count_nonzero(cov_matrix) == 0:
            LOGGER.warn('no atommaps were available. Consider adjusting accepting criteria')
        else:
            LOGGER.warn('no atommaps were found. Consider inceasing rmsd_reject or drmsd')
    return atommaps

def rankAtomMaps(atommaps, target):
    """Ranks :class:`.AtomMap` instances from *atommaps* based on its RMSD 
    with *target*.
    """
    
    rmsds = []
    coords0 = target.getCoords()
    if coords0 is None:
        rmsds = None
    else:
        for atommap in atommaps:
            weights = atommap.getFlags('mapped')
            coords = atommap.getCoords()
            rcoords, t = superpose(coords, coords0, weights)
            rmsd = calcRMSD(rcoords, coords0, weights)

            rmsds.append(rmsd)
        
        I = np.argsort(rmsds)

        atommaps = [atommaps[i] for i in I]
        rmsds = [rmsds[i] for i in I]
        
    return atommaps, rmsds


def alignChains(atoms, target, match_func=bestMatch, **kwargs):
    """Aligns chains of *atoms* to those of *target* using :func:`.mapOntoChains` 
    and :func:`.combineAtomMaps`. Please check out those two functions for details 
    about the parameters.
    """

    mappings = mapOntoChains(atoms, target, match_func, **kwargs)
    m, n = mappings.shape
    if m > n:
        LOGGER.warn('%s has fewer chains than %s'%(atoms.getTitle(), target.getTitle()))
        return []

    atommaps = combineAtomMaps(mappings, target, **kwargs)

    return atommaps


if __name__ == '__main__':

    from prody import *
    p = parsePDB('1p38')
    r = parsePDB('1r39')
    chtwo, chone = mapOntoChain(r, p['A'])[0][:2]<|MERGE_RESOLUTION|>--- conflicted
+++ resolved
@@ -1394,10 +1394,6 @@
                     'It may not be installed properly.')
         return None
 
-<<<<<<< HEAD
-    tar_coords = target.getCoords(calpha=True).tolist()
-    mob_coords = chain.getCoords(calpha=True).tolist()
-=======
     if not ("X" in target.getSequence() or "X" in chain.getSequence()):
         calpha=True
     else:
@@ -1405,7 +1401,6 @@
 
     tar_coords = target.getCoords(calpha=calpha).tolist()
     mob_coords = chain.getCoords(calpha=calpha).tolist()
->>>>>>> 3ae69c29
 
     if len(tar_coords) < 8:
         LOGGER.warn('target ({1}) is too small to be aligned '
