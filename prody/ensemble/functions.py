"""This module defines a functions for handling conformational ensembles."""

import os.path
import time
from numbers import Integral

import numpy as np

from prody.proteins import alignChains
from prody.utilities import openFile, showFigure, copy, isListLike, pystr, DTYPE
from prody import LOGGER, SETTINGS
from prody.atomic import Atomic, AtomMap, Chain, AtomGroup, Selection, Segment, Select, AtomSubset
from prody.sequence import buildSeqidMatrix

from .ensemble import *
from .pdbensemble import *
from .conformation import *

__all__ = ['saveEnsemble', 'loadEnsemble', 'trimPDBEnsemble',
           'calcOccupancies', 'showOccupancies',
           'buildPDBEnsemble', 'refineEnsemble', 'combineEnsembles',
           'alignByEnsemble']


def saveEnsemble(ensemble, filename=None, **kwargs):
    """Save *ensemble* model data as :file:`filename.ens.npz`.  If *filename*
    is **None**, title of the *ensemble* will be used as the filename, after
    white spaces in the title are replaced with underscores.  Extension is
    :file:`.ens.npz`. Upon successful completion of saving, filename is
    returned. This function makes use of :func:`~numpy.savez` function."""

    if not isinstance(ensemble, Ensemble):
        raise TypeError('invalid type for ensemble, {0}'
                        .format(type(ensemble)))
    if len(ensemble) == 0:
        raise ValueError('ensemble instance does not contain data')

    dict_ = ensemble.__dict__
    atomsB = None
    attr_list = ['_title', '_confs', '_weights', '_coords', '_indices']
    if isinstance(ensemble, PDBEnsemble):
        attr_list.append('_labels')
        attr_list.append('_trans')
    elif isinstance(ensemble, (Hybrid, ClustENM)):
        attr_list.extend(['_ph', '_cutoff', '_gamma', '_n_modes', '_n_confs',
                          '_rmsd', '_n_gens', '_maxclust', '_threshold', '_sol',
                          '_padding', '_ionicStrength', '_force_field', '_tolerance',
                          '_maxIterations', '_sim', '_temp', '_t_steps', '_outlier',
                          '_mzscore', '_v1', '_parallel', '_idx_cg', '_n_cg', '_cycle',
<<<<<<< HEAD
                          '_time', '_targeted', '_tmdk', '_topology', '_positions'])
    if isinstance(ensemble, AdaptiveHybrid):
        attr_list.extend(['_atomsB', '_defvecs', '_resetFmin', '_rmsds'])
        atomsB = dict_['_atomsB']
    if isinstance(ensemble, CoMD):
        attr_list.extend(['_atomsB', '_target_rmsd', '_min_rmsd_diff', '_traj_rmsds'])
        atomsB = dict_['_atomsB']        
=======
                          '_time', '_targeted', '_tmdk', '_topology', '_positions', '_cc'])
>>>>>>> 3bfaf167

    if filename is None:
        filename = ensemble.getTitle().replace(' ', '_')
    attr_dict = {}
    for attr in attr_list:
        value = dict_[attr]
        if value is not None:
            attr_dict[attr] = value

    atoms = dict_['_atoms']
    if atoms is not None:
        attr_dict['_atoms'] = np.array([atoms, None], 
                                        dtype=object)
    if atomsB is not None:
        attr_dict['_atomsB'] = np.array([atomsB, None], 
                                        dtype=object)

    data = dict_['_data']
    if len(data):
        attr_dict['_data'] = np.array([data, None], 
                                       dtype=object)

    if isinstance(ensemble, PDBEnsemble):
        msa = dict_['_msa']
        if msa is not None:
            attr_dict['_msa'] = np.array([msa, None], 
                                          dtype=object)

    attr_dict['_type'] = ensemble.__class__.__name__

    if filename.lower().endswith('.ens'):
        filename += '.npz'
    if not filename.lower().endswith('.npz'):
        filename += '.ens.npz'
    ostream = openFile(filename, 'wb', **kwargs)
    np.savez(ostream, **attr_dict)
    ostream.close()
    return filename


def loadEnsemble(filename, **kwargs):
    """Returns ensemble instance loaded from *filename*.  This function makes
    use of :func:`~numpy.load` function.  See also :func:`saveEnsemble`"""

    if not 'encoding' in kwargs:
        kwargs['encoding'] = 'latin1'
    
    if not 'allow_pickle' in kwargs:
        kwargs['allow_pickle'] = True

    attr_dict = np.load(filename, **kwargs)
    if '_weights' in attr_dict:
        weights = attr_dict['_weights']
    else:
        weights = None  

    # backward compatibility
    try:
        type_ = attr_dict['_type']
    except KeyError:
        if weights is not None and weights.ndim == 3:
            type_ = 'PDBEnsemble'
        else:
            type_ = 'Ensemble'

    try:
        title = attr_dict['_title']
    except KeyError:
        try:
            title = attr_dict['_name']
        except KeyError:
            title = None
            
    if isinstance(title, np.ndarray):
        title = title.item()

    if not isinstance(title, str) and title is not None:
        try:
            title = title.decode()
        except AttributeError:
            title = str(title)

    if type_ == 'PDBEnsemble':
        ensemble = PDBEnsemble(title)
    elif type_ == 'ClustENM':
        ensemble = ClustENM(title)
    elif type_ == 'AdaptiveHybrid':
        ensemble = AdaptiveHybrid(title)
    elif type_ == 'Hybrid':
        ensemble = Hybrid(title)
    elif type_ == 'CoMD':
        ensemble = CoMD(title)
    else:
        ensemble = Ensemble(title)

    ensemble.setCoords(attr_dict['_coords'])
    confs = attr_dict['_confs']
    if type_ == 'PDBEnsemble':
        ensemble.addCoordset(confs, weights)
        if '_identifiers' in attr_dict.files:
            ensemble._labels = list(attr_dict['_identifiers'])
        if '_labels' in attr_dict.files:
            ensemble._labels = list(attr_dict['_labels'])
        if ensemble._labels:
            for i, label in enumerate(ensemble._labels):
                if not isinstance(label, str):
                    try:
                        ensemble._labels[i] = label.decode()
                    except AttributeError:
                        ensemble._labels[i] = str(label)
        if '_trans' in attr_dict.files:
            ensemble._trans = attr_dict['_trans']
        if '_msa' in attr_dict.files:
            ensemble._msa = attr_dict['_msa'][0]
    else:
        if type_ in ['ClustENM', 'Hybrid', 'AdaptiveHybrid']:
            attrs = ['_ph', '_cutoff', '_gamma', '_n_modes', '_n_confs',
                    '_rmsd', '_n_gens', '_maxclust', '_threshold', '_sol',
                    '_sim', '_temp', '_t_steps', '_outlier', '_mzscore', '_v1',
                    '_parallel', '_idx_ca', '_n_ca', '_cycle', '_time', '_targeted',
<<<<<<< HEAD
                    '_tmdk', '_topology', '_positions']
            
            for attr in attrs:
                if attr in attr_dict.files:
                    setattr(ensemble, attr, attr_dict[attr])

        if type_ == 'AdaptiveHybrid':
            attrs = ['_atomsB', '_defvecs', '_resetFmin', '_rmsds']
=======
                    '_tmdk', '_topology', '_positions', '_cc']
>>>>>>> 3bfaf167
            
            for attr in attrs:
                if attr in attr_dict.files:
                    setattr(ensemble, attr, attr_dict[attr])
 
        ensemble.addCoordset(confs)
        if weights is not None:
            ensemble.setWeights(weights)

    if '_atoms' in attr_dict:
        atoms = attr_dict['_atoms'][0]

        if isinstance(atoms, AtomGroup):
            data = atoms._data
        else:
            data = atoms._ag._data
        
        for key in data:
            arr = data[key]
            char = arr.dtype.char
            if char in 'SU' and char != DTYPE:
                arr = arr.astype(str)
                data[key] = arr
    else:
        atoms = None

    if type_ == 'AdaptiveHybrid':
        atomsB = attr_dict['_atomsB'][0]

        if isinstance(atomsB, AtomGroup):
            dataB = atomsB._data
        else:
            dataB = atomsB._ag._data
        
        for key in dataB:
            arrB = dataB[key]
            char = arrB.dtype.char
            if char in 'SU' and char != DTYPE:
                arrB = arrB.astype(str)
                dataB[key] = arrB

        ensemble.setAtoms(atoms, atomsB)
    else:
        ensemble.setAtoms(atoms)

    if '_indices' in attr_dict:
        indices = attr_dict['_indices']
    else:
        indices = None
    ensemble._indices = indices

    if '_data' in attr_dict:
        ensemble._data = attr_dict['_data'][0]

    return ensemble


def trimPDBEnsemble(pdb_ensemble, occupancy=None, **kwargs):
    """Returns a new PDB ensemble obtained by trimming given *pdb_ensemble*.
    This function helps selecting atoms in a pdb ensemble based on one of the
    following criteria, and returns them in a new :class:`.PDBEnsemble`
    instance.

    Resulting PDB ensemble will contain atoms whose occupancies are greater
    or equal to *occupancy* keyword argument. Occupancies for atoms will be
    calculated using ``calcOccupancies(pdb_ensemble, normed=True)``.

    :arg occupancy: occupancy for selecting atoms, must satisfy
        ``0 < occupancy <= 1``.
        If set to *None* then *hard* trimming will be performed.
    :type occupancy: float

    :arg hard: Whether to perform hard trimming.
        Default is **False**
        If set to **True**, atoms will be completely removed from *pdb_ensemble*.
        If set to **False**, a soft trimming of *pdb_ensemble* will be done
        where atoms will be removed from the active selection. This is useful, 
        for example, when one uses :func:`calcEnsembleENMs` 
        together with :func:`sliceModel` or :func:`reduceModel`
        to calculate the modes from the remaining part while still taking the 
        removed part into consideration (e.g. as the environment).
    :type hard: bool
    """

    hard = kwargs.pop('hard', False) or pdb_ensemble._atoms is None \
           or occupancy is None

    atoms = pdb_ensemble.getAtoms(selected=hard)

    if not isinstance(pdb_ensemble, PDBEnsemble):
        raise TypeError('pdb_ensemble argument must be a PDBEnsemble')
    if pdb_ensemble.numConfs() == 0 or pdb_ensemble.numAtoms() == 0:
        raise ValueError('pdb_ensemble must have conformations')

    if occupancy is not None:
        occupancy = float(occupancy)
        assert 0 < occupancy <= 1, ('occupancy is not > 0 and <= 1: '
                                    '{0}'.format(repr(occupancy)))
        n_confs = pdb_ensemble.numConfs()
        assert n_confs > 0, 'pdb_ensemble does not contain any conformations'
        occupancies = calcOccupancies(pdb_ensemble, normed=True)
        #assert weights is not None, 'weights must be set for pdb_ensemble'
        #weights = weights.flatten()
        #mean_weights = weights / n_confs
        torf = occupancies >= occupancy
    else:
        n_atoms = pdb_ensemble.getCoords().shape[0]
        torf = np.ones(n_atoms, dtype=bool)

    trimmed = PDBEnsemble(pdb_ensemble.getTitle())
    if hard:
        if atoms is not None:
            trim_atoms_idx = [n for n,t in enumerate(torf) if t]
            trim_atoms = atoms[trim_atoms_idx]
            trimmed.setAtoms(trim_atoms)

        coords = pdb_ensemble.getCoords()
        if coords is not None:
            trimmed.setCoords(coords[torf])
        confs = pdb_ensemble.getCoordsets()
        if confs is not None:
            weights = pdb_ensemble.getWeights()
            labels = pdb_ensemble.getLabels()
            msa = pdb_ensemble.getMSA()
            if msa:
                msa = msa[:, torf]
            trans = pdb_ensemble._trans
            trimmed.addCoordset(confs[:, torf], weights[:, torf], labels, sequence=msa, transformation=trans)
    else:
        indices = np.where(torf)[0]
        selids = pdb_ensemble._indices

        if selids is not None:
            indices = selids[indices]

        select = atoms[indices]
        trimmed.setAtoms(atoms)
        trimmed.setAtoms(select)

        coords = copy(pdb_ensemble._coords)
        if coords is not None:
            trimmed.setCoords(coords)
        confs = copy(pdb_ensemble._confs)
        if confs is not None:
            weights = copy(pdb_ensemble._weights)
            labels = pdb_ensemble.getLabels()
            msa = pdb_ensemble._msa
            trans = pdb_ensemble._trans
            trimmed.addCoordset(confs, weights, labels, sequence=msa, transformation=trans)

        trimmed.setAtoms(select)

    trimmed._data = pdb_ensemble._data
    return trimmed

def calcOccupancies(pdb_ensemble, normed=False):
    """Returns occupancy calculated from weights of a :class:`.PDBEnsemble`.
    Any non-zero weight will be considered equal to one.  Occupancies are
    calculated by binary weights for each atom over the conformations in
    the ensemble. When *normed* is **True**, total weights will be divided
    by the number of atoms.  This function can be used to see how many times
    a residue is resolved when analyzing an ensemble of X-ray structures."""

    if not isinstance(pdb_ensemble, PDBEnsemble):
        raise TypeError('pdb_ensemble must be a PDBEnsemble instance')
    if len(pdb_ensemble) == 0:
        raise ValueError('pdb_ensemble does not contain any conformations')
    assert isinstance(normed, bool), 'normed must be a boolean'
    weights = pdb_ensemble.getWeights()
    if weights is None:
        raise ValueError('pdb_ensemble weights are not set')

    occupancies = weights.astype(bool).sum(0).astype(float).flatten()
    if normed:
        return occupancies / len(pdb_ensemble)
    else:
        return occupancies


def showOccupancies(pdbensemble, *args, **kwargs):
    """Show occupancies for the PDB ensemble using :func:`~matplotlib.pyplot.
    plot`.  Occupancies are calculated using :meth:`calcOccupancies`."""

    import matplotlib.pyplot as plt

    normed = kwargs.pop('normed', False)

    if not isinstance(pdbensemble, PDBEnsemble):
        raise TypeError('pdbensemble must be a PDBEnsemble instance')
    weights = calcOccupancies(pdbensemble, normed)
    if weights is None:
        return None
    show = plt.plot(weights, *args, **kwargs)
    axis = list(plt.axis())
    axis[2] = 0
    axis[3] += 1
    plt.axis(axis)
    plt.xlabel('Atom index')
    plt.ylabel('Sum of weights')
    if SETTINGS['auto_show']:
        showFigure()
    return show



def buildPDBEnsemble(atomics, ref=None, title='Unknown', labels=None, atommaps=None, unmapped=None, **kwargs):
    """Builds a :class:`.PDBEnsemble` from a given reference structure and a list of structures 
    (:class:`.Atomic` instances). Note that the reference should be included in the list as well.

    :arg atomics: a list of :class:`.Atomic` instances
    :type atomics: list

    :arg ref: reference structure or the index to the reference in *atomics*. If **None**,
        then the first item in *atomics* will be considered as the reference. If it is a 
        :class:`.PDBEnsemble` instance, then *atomics* will be appended to the existing ensemble.
        Default is **None**
    :type ref: int, :class:`.Chain`, :class:`.Selection`, or :class:`.AtomGroup`

    :arg title: the title of the ensemble
    :type title: str

    :arg labels: labels of the conformations
    :type labels: list

    :arg degeneracy: whether only the active coordinate set (**True**) or all the coordinate sets 
        (**False**) of each structure should be added to the ensemble. Default is **True**
    :type degeneracy: bool

    :arg occupancy: minimal occupancy of columns (range from 0 to 1). Columns whose occupancy
        is below this value will be trimmed
    :type occupancy: float

    :arg atommaps: atom maps for *atomics* that were mapped and added into the ensemble. This is an 
        output argument
    :type atommaps: list

    :arg unmapped: labels of *atomics* that cannot be included in the ensemble. This is an 
        output argument
    :type unmapped: list

    :arg subset: a subset for selecting particular atoms from the input structures.
        Default is ``"all"``
    :type subset: str

    :arg superpose: if set to ``'iter'``, :func:`.PDBEnsemble.iterpose` will be used to 
        superpose the structures, otherwise conformations will be superposed with respect 
        to the reference specified by *ref* unless set to ``False``. Default is ``'iter'``
    :type superpose: str, bool
    """

    occupancy = kwargs.pop('occupancy', None)
    degeneracy = kwargs.pop('degeneracy', True)
    subset = str(kwargs.get('subset', 'all')).lower()
    superpose = kwargs.pop('superpose', 'iter')
    superpose = kwargs.pop('iterpose', superpose)
    debug = kwargs.pop('debug', {})

    if 'mapping_func' in kwargs:
        raise DeprecationWarning('mapping_func is deprecated. Please see release notes for '
                                 'more details: http://prody.csb.pitt.edu/manual/release/v1.11_series.html')
    start = time.time()

    if not isListLike(atomics):
        raise TypeError('atomics should be list-like')

    if len(atomics) == 1 and degeneracy is True:
        raise ValueError('atomics should have at least two items or degeneracy should be False')

    if labels is not None:
        if len(labels) != len(atomics):
            raise TypeError('Labels and atomics must have the same lengths.')
    else:
        labels = []
        
        for atoms in atomics:
            if atoms is None:
                labels.append(None)
            else:
                labels.append(atoms.getTitle())

    if ref is None:
        target = atomics[0]
    elif isinstance(ref, Integral):
        target = atomics[ref]
    elif isinstance(ref, PDBEnsemble):
        target = ref._atoms
    else:
        target = ref
    
    # initialize a PDBEnsemble with reference atoms and coordinates
    isrefset = False
    if isinstance(ref, PDBEnsemble):
        ensemble = ref
    else:
        # select the subset of reference beforehand for the sake of efficiency
        if subset != 'all':
            target = target.select(subset)
        ensemble = PDBEnsemble(title)
        if isinstance(target, Atomic):
            ensemble.setAtoms(target)
            ensemble.setCoords(target.getCoords())
            isrefset = True
        else:
            ensemble._n_atoms = len(target)
            isrefset = False
    
    # build the ensemble
    if unmapped is None: unmapped = []
    if atommaps is None: atommaps = []

    LOGGER.progress('Building the ensemble...', len(atomics), '_prody_buildPDBEnsemble')
    for i, atoms in enumerate(atomics):
        if atoms is None:
            unmapped.append(labels[i])
            continue

        LOGGER.update(i, 'Mapping %s to the reference...'%atoms.getTitle(), 
                      label='_prody_buildPDBEnsemble')
        try:
            atoms.getHierView()
        except AttributeError:
            raise TypeError('atomics must be a list of instances having the access to getHierView')
        
        if subset != 'all':
            atoms = atoms.select(subset)

        # find the mapping of chains of atoms to those of target
        debug[labels[i]] = {}
        atommaps_ = alignChains(atoms, target, debug=debug[labels[i]], **kwargs)

        if len(atommaps_) == 0:
            unmapped.append(labels[i])
            continue
        else:
            atommaps.extend(atommaps_)
        
        # add the atommaps to the ensemble
        for atommap in atommaps_:
            lbl = pystr(labels[i])
            if len(atommaps_) > 1:
                chids = np.unique(atommap.getChids())
                strchids = ''.join(chids)
                lbl += '_%s'%strchids
            ensemble.addCoordset(atommap, weights=atommap.getFlags('mapped'), 
                                 label=lbl, degeneracy=degeneracy)
            
            if not isrefset:
                ensemble.setCoords(atommap.getCoords())
                isrefset = True

    LOGGER.finish()

    if occupancy is not None:
        ensemble = trimPDBEnsemble(ensemble, occupancy=occupancy)
    
    if superpose == 'iter':
        ensemble.iterpose()
    elif superpose is not False:
        ensemble.superpose()
    
    LOGGER.info('Ensemble ({0} conformations) were built in {1:.2f}s.'
                     .format(ensemble.numConfs(), time.time()-start))

    if unmapped:
        LOGGER.warn('{0} structures cannot be mapped.'.format(len(unmapped)))
    return ensemble

def refineEnsemble(ensemble, lower=.5, upper=10., **kwargs):
    """Refine a :class:`.PDBEnsemble` based on RMSD criterions.
    
    :arg ensemble: the ensemble to be refined
    :type ensemble: :class:`.Ensemble`, :class:`.PDBEnsemble`

    :arg lower: the smallest allowed RMSD between two conformations with the exception of **protected** 
    :type lower: float

    :arg upper: the highest allowed RMSD between two conformations with the exception of **protected** 
    :type upper: float

    :keyword protected: a list of either the indices or labels of the conformations needed to be kept 
                        in the refined ensemble
    :type protected: list
    
    :arg ref: the index or label of the reference conformation which will also be kept.
        Default is 0
    :type ref: int or str
    
    :arg data_type: type of data to use for refinement. This can be either "rmsd" or "seqid"
        Default is "rmsd"
    :type data_type: str
    """ 
    data_type = kwargs.pop('data_type', 'rmsd')
    
    protected = kwargs.pop('protected', [])
    P = []
    if len(protected):
        labels = ensemble.getLabels()
        for p in protected:
            if isinstance(p, Integral):
                i = p
                P.append(i)
            else:
                if p in labels:
                    i = labels.index(p)
                    P.append(i)
                else:
                    LOGGER.warn('could not find any conformation with the label %s in the ensemble'%str(p))

    LOGGER.timeit('_prody_refineEnsemble')
    from numpy import argsort

    ### obtain reference index
    # rmsd = ensemble.getRMSDs()
    # ref_i = np.argmin(rmsd)
    ref_i = kwargs.pop('ref', 0)
    if isinstance(ref_i, Integral):
        pass
    elif isinstance(ref_i, str):
        labels = ensemble.getLabels()
        ref_i = labels.index(ref_i)
    else:
        LOGGER.warn('could not find any conformation with the label %s in the ensemble'%str(ref_i))
    if not ref_i in P:
        P = [ref_i] + P

    if data_type == 'rmsd':
        ### calculate pairwise RMSDs ###
        matrix = ensemble.getRMSDs(pairwise=True)
    elif data_type == 'seqid':
        try:
            msa = ensemble.getMSA()
            matrix = buildSeqidMatrix(msa)
        except (AttributeError, TypeError):
            raise ValueError('could not apply seqid refinement on Ensemble without MSA')

    def getRefinedIndices(A):
        deg = A.sum(axis=0)
        sorted_indices = list(argsort(deg))
        # sorted_indices = P + [x for x in sorted_indices if x not in P]
        sorted_indices.remove(ref_i)
        sorted_indices.insert(0, ref_i)

        n_confs = ensemble.numConfs()
        isdel_temp = np.zeros(n_confs)
        for a in range(n_confs):
            i = sorted_indices[a]
            for b in range(n_confs):
                if a >= b:
                    continue
                j = sorted_indices[b]
                if isdel_temp[i] or isdel_temp[j] :
                    continue
                else:
                    if A[i,j]:
                        # isdel_temp[j] = 1
                        if not j in P:
                            isdel_temp[j] = 1
                        elif not i in P:
                            isdel_temp[i] = 1
        temp_list = isdel_temp.tolist()
        ind_list = []
        for i in range(n_confs):
            if not temp_list[i]:
                ind_list.append(i)
        return ind_list

    L = list(range(len(ensemble)))
    U = list(range(len(ensemble)))
    if lower is not None:
        A = matrix < lower
        L = getRefinedIndices(A)

    if upper is not None:
        B = matrix > upper
        U = getRefinedIndices(B)
    
    # find common indices from L and U
    I = list(set(L) - (set(L) - set(U)))

    # for p in P:
        # if p not in I:
            # I.append(p)
    I.sort()
    reens = ensemble[I]

    LOGGER.report('Ensemble was refined in %.2fs.', '_prody_refineEnsemble')
    LOGGER.info('%d conformations were removed from ensemble.'%(len(ensemble) - len(I)))

    return reens

def combineEnsembles(target, mobile, **kwargs):
    """Combines two ensembles by mapping the **atoms** of **mobile** 
    to that of **target**."""

    iterpose = kwargs.pop('superpose', True)
    iterpose = kwargs.pop('iterpose', iterpose)

    title = kwargs.pop('title', None)

    def findIndices(A, B):
        """Finds indices of values of A in B."""
        B = np.asarray(B)
        ret = np.zeros_like(A)
        for i, a in enumerate(A):
            indices = np.where(B==a)[0]
            if len(indices):
                index = indices[0]
            else:
                index = -1
            ret[i] = index
        return ret

    ens0, ens1 = target, mobile
    atoms0 = ens0.getAtoms()
    atoms1 = ens1.getAtoms()
    if atoms0 is None:
        raise ValueError('target must have associated atoms')
    if atoms1 is None:
        raise ValueError('mobile must have associated atoms')

    w0 = ens0.getWeights()
    w1 = ens1.getWeights()

    coords0 = ens0.getCoordsets()
    coords1 = ens1.getCoordsets()

    if isinstance(ens0, PDBEnsemble):
        labels0 = ens0.getLabels()
    else:
        labels0 = None

    if isinstance(ens1, PDBEnsemble):
        labels1 = ens1.getLabels()
    else:
        labels1 = None

    # obtain atommaps: atoms1 -> atoms0
    atommaps = alignChains(atoms1, atoms0, **kwargs)

    if len(atommaps) == 0:
        raise ValueError('mobile cannot be mapped onto target. '
                         'Try again with relaxed seqid and/or coverage')

    # combine the atommaps
    atommap = atommaps[0]
    weights = atommap.getFlags('mapped')

    # extract mappings from atommap
    if hasattr(atoms1, 'getIndices'):
        all_indices = atoms1.getIndices()
    else:
        all_indices = np.arange(atoms1.numAtoms())
    I = findIndices(atommap._indices, all_indices)
    J = atommap.getMapping()

    # map the coordinates: ens1 -> ens0
    n_csets = coords1.shape[0]
    n_atoms = atoms0.numAtoms()

    coords2 = np.zeros((n_csets, n_atoms, 3))
    coords2[:, J, :] = coords1[:, I, :]

    if w1 is not None:
        w2 = np.zeros((n_csets, n_atoms, 1))
        w2[:, J, :] = w1[:, I, :]
    else:
        w2 = None

    if w2 is None:
        w2 = weights
    else:
        w2 *= weights

    # build the new ensemble
    if title is None:
        title = '%s + %s'%(target.getTitle(), mobile.getTitle())

    ens = PDBEnsemble(title)

    ens.setAtoms(atoms0)
    ens.setCoords(atoms0.getCoords())
    ens.addCoordset(coords0, weights=w0, label=labels0)
    ens.addCoordset(coords2, weights=w2, label=labels1)

    if iterpose:
        ens.iterpose()
    return ens


def alignByEnsemble(atomics, ensemble):
    """Align a set of :class:`.Atomic` objects using transformations from *ensemble*, 
    which may be a :class:`.PDBEnsemble` or a :class:`.PDBConformation` instance. 
    
    Transformations will be applied based on indices so *atomics* and *ensemble* must 
    have the same number of members.

    :arg atomics: a set of :class:`.Atomic` objects to be aligned
    :type atomics: tuple, list, :class:`~numpy.ndarray`

    :arg ensemble: a :class:`.PDBEnsemble` or a :class:`.PDBConformation` from which 
                   transformations can be extracted
    :type ensemble: :class:`.PDBEnsemble`, :class:`.PDBConformation`
    """

    if not isListLike(atomics):
        raise TypeError('atomics must be list-like')

    if not isinstance(ensemble, (PDBEnsemble, PDBConformation)):
        raise TypeError('ensemble must be a PDBEnsemble or PDBConformation')
    if isinstance(ensemble, PDBConformation):
        ensemble = [ensemble]

    if len(atomics) != len(ensemble):
        raise ValueError('atomics and ensemble must have the same length')

    output = []
    for i, conf in enumerate(ensemble):
        trans = conf.getTransformation()
        if trans is None:
            raise ValueError('transformations are not calculated, call '
                             '`superpose` or `iterpose`')

        ag = atomics[i]
        if not isinstance(ag, Atomic):
            LOGGER.warning('No atomic object found for conformation {0}.'
                           .format(i))
            output.append(None)
            continue

        output.append(trans.apply(ag))

    if len(output) == 1:
        return output[0]
    else:
        return output<|MERGE_RESOLUTION|>--- conflicted
+++ resolved
@@ -47,17 +47,13 @@
                           '_padding', '_ionicStrength', '_force_field', '_tolerance',
                           '_maxIterations', '_sim', '_temp', '_t_steps', '_outlier',
                           '_mzscore', '_v1', '_parallel', '_idx_cg', '_n_cg', '_cycle',
-<<<<<<< HEAD
-                          '_time', '_targeted', '_tmdk', '_topology', '_positions'])
+                          '_time', '_targeted', '_tmdk', '_topology', '_positions', '_cc'])
     if isinstance(ensemble, AdaptiveHybrid):
         attr_list.extend(['_atomsB', '_defvecs', '_resetFmin', '_rmsds'])
         atomsB = dict_['_atomsB']
     if isinstance(ensemble, CoMD):
         attr_list.extend(['_atomsB', '_target_rmsd', '_min_rmsd_diff', '_traj_rmsds'])
         atomsB = dict_['_atomsB']        
-=======
-                          '_time', '_targeted', '_tmdk', '_topology', '_positions', '_cc'])
->>>>>>> 3bfaf167
 
     if filename is None:
         filename = ensemble.getTitle().replace(' ', '_')
@@ -178,7 +174,6 @@
                     '_rmsd', '_n_gens', '_maxclust', '_threshold', '_sol',
                     '_sim', '_temp', '_t_steps', '_outlier', '_mzscore', '_v1',
                     '_parallel', '_idx_ca', '_n_ca', '_cycle', '_time', '_targeted',
-<<<<<<< HEAD
                     '_tmdk', '_topology', '_positions']
             
             for attr in attrs:
@@ -186,10 +181,7 @@
                     setattr(ensemble, attr, attr_dict[attr])
 
         if type_ == 'AdaptiveHybrid':
-            attrs = ['_atomsB', '_defvecs', '_resetFmin', '_rmsds']
-=======
-                    '_tmdk', '_topology', '_positions', '_cc']
->>>>>>> 3bfaf167
+            attrs = ['_atomsB', '_defvecs', '_resetFmin', '_rmsds', '_cc']
             
             for attr in attrs:
                 if attr in attr_dict.files:
