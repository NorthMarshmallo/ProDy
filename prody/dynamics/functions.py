# -*- coding: utf-8 -*-
"""This module defines input and output functions."""

import os
from os.path import abspath, join, isfile, isdir, split, splitext

import numpy as np

from prody import LOGGER, SETTINGS, PY3K
from prody.atomic import Atomic, AtomSubset
from prody.utilities import openFile, isExecutable, which, PLATFORM, addext

from prody.ensemble import PDBEnsemble

from .nma import NMA, MaskedNMA
from .anm import ANM, ANMBase, MaskedANM
from .analysis import calcProjection
from .gnm import GNM, GNMBase, ZERO, MaskedGNM
from .exanm import exANM, MaskedExANM
from .rtb import RTB
from .pca import PCA, EDA
from .imanm import imANM
from .exanm import exANM
from .mode import Vector, Mode
from .modeset import ModeSet
from .editing import sliceModel, reduceModel, trimModel
from .editing import sliceModelByMask, reduceModelByMask, trimModelByMask

__all__ = ['parseArray', 'parseModes', 'parseSparseMatrix',
           'parseGromacsModes',
           'writeArray', 'writeModes',
           'saveModel', 'loadModel', 'saveVector', 'loadVector',
           'calcENM', 'realignModes']


def saveModel(nma, filename=None, matrices=False, **kwargs):
    """Save *nma* model data as :file:`filename.nma.npz`.  By default,
    eigenvalues, eigenvectors, variances, trace of covariance matrix,
    and name of the model will be saved.  If *matrices* is **True**,
    covariance, Hessian or Kirchhoff matrices are saved too, whichever
    are available.  If *filename* is **None**, name of the NMA instance
    will be used as the filename, after ``" "`` (white spaces) in the name
    are replaced with ``"_"`` (underscores).  Extension may differ based
    on the type of the NMA model.  For ANM models, it is :file:`.anm.npz`.
    Upon successful completion of saving, filename is returned. This
    function makes use of :func:`~numpy.savez` function."""

    if not isinstance(nma, NMA):
        raise TypeError('invalid type for nma, {0}'.format(type(nma)))
    #if len(nma) == 0:
    #    raise ValueError('nma instance does not contain data')

    add_attr = kwargs.pop('attr', [])

    dict_ = nma.__dict__
    attr_list = ['_title', '_trace', '_array', '_eigvals', '_vars', '_n_atoms',
                 '_dof', '_n_modes']

    if add_attr:
        for attr in add_attr:
            if attr not in attr_list:
                attr_list.append(attr)
    if filename is None:
        filename = nma.getTitle().replace(' ', '_')
    if isinstance(nma, GNMBase):
        attr_list.append('_cutoff')
        attr_list.append('_gamma')
        if matrices:
            attr_list.append('_kirchhoff')
            if isinstance(nma, ANMBase):
                attr_list.append('_hessian')
        if isinstance(nma, ANMBase):
            type_ = 'ANM'
        else:
            type_ = 'GNM'
    elif isinstance(nma, EDA):
        type_ = 'EDA'
    elif isinstance(nma, PCA):
        type_ = 'PCA'
    else:
        type_ = 'NMA'

    if matrices:
        attr_list.append('_cov')
    attr_dict = {'type': type_}
    for attr in attr_list:
        value = dict_[attr]
        if value is not None:
            attr_dict[attr] = value

    if isinstance(nma, MaskedNMA):
        if isinstance(nma, MaskedGNM):
            attr_dict['type'] = 'mGNM'
        elif isinstance(nma, MaskedANM):
            attr_dict['type'] = 'mANM'
        else:
            raise TypeError('invalid MaskedNMA type: %s'%(str(type(nma))))

        attr_dict['mask'] = nma.mask
        attr_dict['masked'] = nma.masked
    
    if isinstance(nma, RTB):
        attr_dict['type'] = 'RTB'
        if matrices:
            attr_dict['_project'] = nma._project

    if isinstance(nma, imANM):
        attr_dict['type'] = 'imANM'

    if isinstance(nma, exANM):
        attr_dict['type'] = 'exANM'

    suffix = '.' + attr_dict['type'].lower()
    if not filename.lower().endswith('.npz'):
        if not filename.lower().endswith(suffix):
            filename += suffix + '.npz'
        else:
            filename += '.npz'
    ostream = openFile(filename, 'wb', **kwargs)
    np.savez(ostream, **attr_dict)
    ostream.close()
    return filename


def loadModel(filename, **kwargs):
    """Returns NMA instance after loading it from file (*filename*).
    This function makes use of :func:`~numpy.load` function.  See
    also :func:`saveModel`."""

    if not 'encoding' in kwargs:
        kwargs['encoding'] = 'latin1'

    if not 'allow_pickle' in kwargs:
        kwargs['allow_pickle'] = True 

    with np.load(filename, **kwargs) as attr_dict:
        try:
            type_ = attr_dict['type']
        except KeyError:
            raise IOError('{0} is not a valid NMA model file'.format(filename))

        if isinstance(type_, np.ndarray):
            type_ = np.asarray(type_, dtype=str)

        type_ = str(type_)

        try:
            title = attr_dict['_title']
        except KeyError:
            title = attr_dict['_name']

        if isinstance(title, np.ndarray):
            title = np.asarray(title, dtype=str)
        title = str(title)
        if type_ == 'ANM':
            nma = ANM(title)
        elif type_ == 'PCA':
            nma = PCA(title)
        elif type_ == 'EDA':
            nma = EDA(title)
        elif type_ == 'GNM':
            nma = GNM(title)
        elif type_ == 'mGNM':
            nma = MaskedGNM(title)
        elif type_ == 'mANM':
            nma = MaskedANM(title)
        elif type_ == 'exANM':
            nma = exANM(title)
        elif type_ == 'imANM':
            nma = imANM(title)
        elif type_ == 'NMA':
            nma = NMA(title)
        elif type_ == 'RTB':
            nma = RTB(title)
        else:
            raise IOError('NMA model type is not recognized: {0}'.format(type_))

        dict_ = nma.__dict__
        for attr in attr_dict.files:
            if attr in ('type', '_name', '_title'):
                continue
            elif attr in ('_trace', '_cutoff', '_gamma'):
                dict_[attr] = attr_dict[attr][()]
            elif attr in ('_dof', '_n_atoms', '_n_modes'):
                dict_[attr] = int(attr_dict[attr])
            elif attr in ('masked', ):
                dict_[attr] = bool(attr_dict[attr])
            elif attr in ('mask', ):
                if not attr_dict[attr].shape:
                    dict_[attr] = bool(attr_dict[attr])
                else:
                    dict_[attr] = attr_dict[attr]
            else:
                dict_[attr] = attr_dict[attr]

    return nma


def saveVector(vector, filename, **kwargs):
    """Save *vector* data as :file:`filename.vec.npz`.  Upon successful
    completion of saving, filename is returned.  This function makes use
    of :func:`numpy.savez` function."""

    if not isinstance(vector, Vector):
        raise TypeError('invalid type for vector, {0}'.format(type(vector)))
    attr_dict = {}
    attr_dict['title'] = vector.getTitle()
    attr_dict['array'] = vector._getArray()
    attr_dict['is3d'] = vector.is3d()

    if not filename.lower().endswith('.npz'):
        if not filename.lower().endswith('.vec'):
            filename += '.vec.npz'
        else:
            filename += '.npz'

    ostream = openFile(filename, 'wb', **kwargs)
    np.savez(ostream, **attr_dict)
    ostream.close()
    return filename


def loadVector(filename):
    """Returns :class:`.Vector` instance after loading it from *filename* using
    :func:`numpy.load`.  See also :func:`saveVector`."""

    attr_dict = np.load(filename)
    try:
        title = str(attr_dict['title'])
    except KeyError:
        title = str(attr_dict['name'])
    return Vector(attr_dict['array'], title, bool(attr_dict['is3d']))


def writeModes(filename, modes, format='%.18e', delimiter=' '):
    """Write *modes* (eigenvectors) into a plain text file with name
    *filename*. See also :func:`writeArray`."""

    if not isinstance(modes, (NMA, ModeSet, Mode)):
        raise TypeError('modes must be NMA, ModeSet, or Mode, not {0}'
                        .format(type(modes)))
    return writeArray(filename, modes._getArray(), format=format,
                      delimiter=delimiter)


def parseModes(normalmodes, eigenvalues=None, nm_delimiter=None,
               nm_skiprows=0, nm_usecols=None, ev_delimiter=None,
               ev_skiprows=0, ev_usecols=None, ev_usevalues=None):
    """Returns :class:`.NMA` instance with normal modes parsed from
    *normalmodes*.

    In normal mode file *normalmodes*, columns must correspond to modes
    (eigenvectors).  Optionally, *eigenvalues* can be parsed from a separate
    file. If eigenvalues are not provided, they will all be set to 1.

    :arg normalmodes: File or filename that contains normal modes.
        If the filename extension is :file:`.gz` or :file:`.bz2`, the file is
        first decompressed.
    :type normalmodes: str or file

    :arg eigenvalues: Optional, file or filename that contains eigenvalues.
        If the filename extension is :file:`.gz` or :file:`.bz2`,
        the file is first decompressed.
    :type eigenvalues: str or file

    :arg nm_delimiter: The string used to separate values in *normalmodes*.
        By default, this is any whitespace.
    :type nm_delimiter: str

    :arg nm_skiprows: Skip the first *skiprows* lines in *normalmodes*.
        Default is ``0``.
    :type nm_skiprows: 0

    :arg nm_usecols: Which columns to read from *normalmodes*, with 0 being the
        first. For example, ``usecols = (1,4,5)`` will extract the 2nd, 5th and
        6th columns. The default, **None**, results in all columns being read.
    :type nm_usecols: list

    :arg ev_delimiter: The string used to separate values in *eigenvalues*.
        By default, this is any whitespace.
    :type ev_delimiter: str

    :arg ev_skiprows: Skip the first *skiprows* lines in *eigenvalues*.
        Default is ``0``.
    :type ev_skiprows: 0

    :arg ev_usecols: Which columns to read from *eigenvalues*, with 0 being the
        first. For example, ``usecols = (1,4,5)`` will extract the 2nd, 5th and
        6th columns. The default, **None**, results in all columns being read.
    :type ev_usecols: list

    :arg ev_usevalues: Which columns to use after the eigenvalue column is
        parsed from *eigenvalues*, with 0 being the first.
        This can be used if *eigenvalues* contains more values than the
        number of modes in *normalmodes*.
    :type ev_usevalues: list

    See :func:`parseArray` for details of parsing arrays from files."""

    modes = parseArray(normalmodes, delimiter=nm_delimiter,
                       skiprows=nm_skiprows, usecols=nm_usecols)
    if eigenvalues is not None:
        values = parseArray(eigenvalues, delimiter=ev_delimiter,
                            skiprows=ev_skiprows, usecols=ev_usecols)
        values = values.flatten()
        if ev_usevalues is not None:
            values = values[ev_usevalues]
    nma = NMA(splitext(split(normalmodes)[1])[0])
    nma.setEigens(modes, values)
    return nma


def writeArray(filename, array, format='%3.2f', delimiter=' '):
    """Write 1-d or 2-d array data into a delimited text file.

    This function is using :func:`numpy.savetxt` to write the file, after
    making some type and value checks.  Default *format* argument is ``"%d"``.
    Default *delimiter* argument is white space, ``" "``.

    *filename* will be returned upon successful writing."""

    if not isinstance(array, np.ndarray):
        raise TypeError('array must be a Numpy ndarray, not {0}'
                        .format(type(array)))
    elif not array.ndim in (1, 2):
        raise ValueError('array must be a 1 or 2-dimensional Numpy ndarray, '
                         'not {0}-d'.format(type(array.ndim)))
    np.savetxt(filename, array, format, delimiter)
    return filename

def parseArray(filename, delimiter=None, skiprows=0, usecols=None,
               dtype=float):
    """Parse array data from a file.

    This function is using :func:`numpy.loadtxt` to parse the file.  Each row
    in the text file must have the same number of values.

    :arg filename: File or filename to read. If the filename extension is
        :file:`.gz` or :file:`.bz2`, the file is first decompressed.
    :type filename: str or file

    :arg delimiter: The string used to separate values. By default,
        this is any whitespace.
    :type delimiter: str

    :arg skiprows: Skip the first *skiprows* lines, default is ``0``.
    :type skiprows: int

    :arg usecols: Which columns to read, with 0 being the first. For example,
        ``usecols = (1,4,5)`` will extract the 2nd, 5th and 6th columns.
        The default, **None**, results in all columns being read.
    :type usecols: list

    :arg dtype: Data-type of the resulting array, default is :func:`float`.
    :type dtype: :class:`numpy.dtype`."""

    array = np.loadtxt(filename, dtype=dtype, delimiter=delimiter,
                       skiprows=skiprows, usecols=usecols)
    return array

def parseSparseMatrix(filename, symmetric=False, delimiter=None, skiprows=0,
                      irow=0, icol=1, first=1):
    """Parse sparse matrix data from a file.

    This function is using :func:`parseArray` to parse the file.
    Input must have the following format::

       1       1    9.958948135375977e+00
       1       2   -3.788214445114136e+00
       1       3    6.236155629158020e-01
       1       4   -7.820609807968140e-01

    Each row in the text file must have the same number of values.

    :arg filename: File or filename to read. If the filename extension is
        :file:`.gz` or :file:`.bz2`, the file is first decompressed.
    :type filename: str or file

    :arg symmetric: Set **True** if the file contains triangular part of a
        symmetric matrix, default is **True**.
    :type symmetric: bool

    :arg delimiter: The string used to separate values. By default,
        this is any whitespace.
    :type delimiter: str

    :arg skiprows: Skip the first *skiprows* lines, default is ``0``.
    :type skiprows: int

    :arg irow: Index of the column in data file corresponding to row indices,
        default is ``0``.
    :type irow: int

    :arg icol: Index of the column in data file corresponding to column indices,
        default is ``1``.
    :type icol: int

    :arg first: First index in the data file (0 or 1), default is ``1``.
    :type first: int

    Data-type of the resulting array, default is :func:`float`."""

    irow = int(irow)
    icol = int(icol)
    first = int(first)
    assert 0 <= irow <= 2 and 0 <= icol <= 2, 'irow/icol may be 0, 1, or 2'
    assert icol != irow, 'irow and icol must not be equal'
    idata = [0, 1, 2]
    idata.pop(idata.index(irow))
    idata.pop(idata.index(icol))
    idata = idata[0]
    sparse = parseArray(filename, delimiter, skiprows)
    if symmetric:
        dim1 = dim2 = int(sparse[:, [irow, icol]].max())
    else:
        dim1, dim2 = sparse[:, [irow, icol]].max(0).astype(int)
    matrix = np.zeros((dim1, dim2))
    irow = (sparse[:, irow] - first).astype(int)
    icol = (sparse[:, icol] - first).astype(int)
    matrix[irow, icol] = sparse[:, idata]
    if symmetric:
        matrix[icol, irow] = sparse[:, idata]
    return matrix

def calcENM(atoms, select=None, model='anm', trim='trim', gamma=1.0, 
            title=None, n_modes=None, **kwargs):
    """Returns an :class:`.ANM` or :class:`.GNM` instance and *atoms* used for the 
    calculations. The model can be trimmed, sliced, or reduced based on 
    the selection.

    :arg atoms: atoms on which the ENM is performed. It can be any :class:`Atomic` 
        class that supports selection or a :class:`~numpy.ndarray`.
    :type atoms: :class:`.Atomic`, :class:`.AtomGroup`, :class:`.Selection`, :class:`~numpy.ndarray`

    :arg select: part of the atoms that is considered as the system. 
        If set to **None**, then all atoms will be considered as the system
    :type select: str, :class:`.Selection`, :class:`~numpy.ndarray`

    :arg model: type of ENM that will be performed. It can be either ``"anm"`` 
        or ``"gnm"`` or ``"exanm"``
    :type model: str

    :arg trim: type of method that will be used to trim the model. It can 
        be either ``"trim"`` , ``"slice"``, or ``"reduce"``. If set to ``"trim"``, 
        the parts that is not in the selection will simply be removed
    :type trim: str
    """
    
    if isinstance(select, (str, AtomSubset)):
        if not isinstance(atoms, Atomic):
            raise TypeError('atoms must be a Atomic instance in order to be selected')
    try:
        if title is None:
            title = atoms.getTitle()
    except AttributeError:
        title = 'Unknown'

    mask = kwargs.pop('mask', None)
    zeros = kwargs.pop('zeros', False)
    turbo = kwargs.pop('turbo', True)

    if model is GNM:
        model = 'gnm'
    elif model is ANM:
        model = 'anm'
    else:
        model = str(model).lower().strip() 

    if trim is reduceModel:
        trim = 'reduce'
    elif trim is sliceModel:
        trim = 'slice'
    elif trim is None:
        trim = 'trim'
    else:
        trim = str(trim).lower().strip()
    
    enm = None
    MaskedModel = None
    if model == 'anm':
        anm = ANM(title)
        anm.buildHessian(atoms, gamma=gamma, **kwargs)
        enm = anm
        MaskedModel = MaskedANM
    elif model == 'gnm':
        gnm = GNM(title)
        gnm.buildKirchhoff(atoms, gamma=gamma, **kwargs)
        enm = gnm
        MaskedModel = MaskedGNM
    elif model == 'exanm':
        exanm = exANM(title)
        exanm.buildHessian(atoms, gamma=gamma, **kwargs)
        enm = exanm
        MaskedModel = MaskedExANM
    else:
        raise TypeError('model should be either ANM or GNM instead of {0}'.format(model))
    
    if select is None:
        enm.calcModes(n_modes=n_modes, zeros=zeros, turbo=turbo)
    else:
        if trim == 'slice':
            enm.calcModes(n_modes=n_modes, zeros=zeros, turbo=turbo)
            if isinstance(select, np.ndarray):
                enm = sliceModelByMask(enm, select)
                atoms = select
            else:
                enm, atoms = sliceModel(enm, atoms, select)
        elif trim == 'reduce':
            if isinstance(select, np.ndarray):
                enm = reduceModelByMask(enm, select)
                atoms = select
            else:
                enm, atoms = reduceModel(enm, atoms, select)
            enm.calcModes(n_modes=n_modes, zeros=zeros, turbo=turbo)
        elif trim == 'trim':
            if isinstance(select, np.ndarray):
                enm = trimModelByMask(enm, select)
                atoms = select
            else:
                enm, atoms = trimModel(enm, atoms, select)
            enm.calcModes(n_modes=n_modes, zeros=zeros, turbo=turbo)
        else:
            raise ValueError('trim can only be "trim", "reduce", or "slice"')
    
    if mask is not None:
        enm = MaskedModel(enm, mask)
    return enm, atoms

<<<<<<< HEAD

def parseGromacsModes(run_path, title="", model='nma', **kwargs):
    """Returns :class:`.NMA` containing eigenvectors and eigenvalues parsed from a run directory 
    containing results from gmx covar or gmx nmeig followed by gmx anaeig 
    including eigenvalues in an xvg file and eigenvectors in pdb files
    (see http://www.strodel.info/index_files/lecture/html/analysis-9.html).

    :arg run_path: path to the run directory
    :type run_path: str
    
    :arg title: title for resulting object
        Default is ``""``
    :type title: str

    :arg model: type of calculated that was performed. It can be either ``"nma"`` 
        or ``"pca"``. If it is not changed to ``"pca"`` then ``"nma"`` will be assumed.
    :type model: str

    :arg eigval_fname: filename for xvg file containing eigenvalues
        Default is ``"eigenval.xvg"`` as this is the default from Gromacs
    :type eigval_fname: str

    :arg eigvec_fname: filename for trr file containing eigenvectors
        Default is ``"eigenvec.trr"`` as this is the default from Gromacs
    :type eigvec_fname: str
    """ 
    try:
        from MDAnalysis.coordinates import TRR
    except ImportError:
        raise ImportError('Please install MDAnalysis in order to use parseGromacsModes.')

    if not isinstance(run_path, str):
        raise TypeError('run_path should be a string')

    if not isinstance(title, str):
        raise TypeError('title should be a string')

    if model == 'pca':
        result = PCA(title)
    else:
        if model != 'nma':
            LOGGER.warn('model not recognised so using NMA')
        result = NMA(title)

    eigval_fname = kwargs.get('eigval_fname', 'eigenval.xvg')
    if not isinstance(eigval_fname, str):
        raise TypeError('eigval_fname should be a string')

    eigvec_fname = kwargs.get('eigvec_fname', 'eigenvec.trr')
    if not isinstance(eigvec_fname, str):
        raise TypeError('eigvec_fname should be a string')
    
    vals_fname = run_path + eigval_fname
    fi = open(vals_fname, 'r')
    lines = fi.readlines()
    fi.close()
    
    eigvals = []
    for line in lines:
        if not (line.startswith('@') or line.startswith('#')):
            eigvals.append(float(line.strip().split()[-1])*100) # convert to A**2 from nm**2

    eigvals = np.array(eigvals)

    # Parse eigenvectors trr with MDAnalysis, which assumes trajectory and multiplies by 10
    # to get A even though actually they are unit vectors
    vecs_traj = TRR.TRRReader(run_path + eigvec_fname)

    # format vectors appropriately, reversing *10 and skipping initial and average structures
    vectors = np.array([frame.positions.flatten()/10 for frame in vecs_traj[2:]]).T

    result.setEigens(vectors, eigvals)
    return result

=======
def realignModes(modes, atoms, ref):
    """Align *modes* in the original frame based on *atoms*
    onto another frame based on *ref* using the transformation 
    from alignment of *atoms* to *ref*
    
    :arg modes: multiple 3D modes
    :type modes: :class:`.ModeSet`, :class:`.ANM`, :class:`.PCA`

    :arg atoms: central structure related to *modes* to map onto *ref*
        Inserting *atoms* into an ensemble and projecting onto *modes*
        should give all zeros
    :type atoms: :class:`.Atomic`
    
    :arg ref: reference structure for mapping
    :type ref: :class:`.Atomic`
    """
    if not isinstance(modes, (ModeSet, NMA)):
        raise TypeError('modes should be a ModeSet of NMA instance')

    if not modes.is3d():
        raise ValueError('modes should be 3D for this function to work')

    if not isinstance(atoms, Atomic):
        raise TypeError('atoms should be an Atomic instance')

    if not isinstance(ref, Atomic):
        raise TypeError('ref should be an Atomic instance')

    n_atoms = modes.numAtoms()

    if atoms.numAtoms() != n_atoms:
        raise ValueError('atoms and modes should have the same number of atoms')

    def_coords = np.array([atoms.getCoords() + mode.getArrayNx3()
                           for mode in modes])

    def_ens = PDBEnsemble('applied eigvecs')
    def_ens.setCoords(atoms)
    def_ens.setAtoms(atoms)
    def_ens.addCoordset(atoms)
    def_ens.addCoordset(def_coords)

    if not np.allclose(calcProjection(def_ens[0], modes),
                       np.zeros(modes.numModes())):
        raise ValueError('projection of atoms onto modes (via an ensemble) '
                         'is not all zeros so atoms is not appropriate')

    if ref.numAtoms() != n_atoms:
        ref = alignChains(ref, atoms)[0]
    
    def_ens.setCoords(ref)
    def_ens.superpose()

    new_vectors = np.array([np.array(coords - def_ens.getCoordsets()[0]).flatten()
                            for coords in def_ens.getCoordsets()[1:]]).T

    # initialise a new modes object with the same type
    result = type(modes)()

    result.setEigens(new_vectors, modes.getEigvals())
>>>>>>> e13d64a4
    return result<|MERGE_RESOLUTION|>--- conflicted
+++ resolved
@@ -526,7 +526,6 @@
         enm = MaskedModel(enm, mask)
     return enm, atoms
 
-<<<<<<< HEAD
 
 def parseGromacsModes(run_path, title="", model='nma', **kwargs):
     """Returns :class:`.NMA` containing eigenvectors and eigenvalues parsed from a run directory 
@@ -601,7 +600,6 @@
     result.setEigens(vectors, eigvals)
     return result
 
-=======
 def realignModes(modes, atoms, ref):
     """Align *modes* in the original frame based on *atoms*
     onto another frame based on *ref* using the transformation 
@@ -662,5 +660,4 @@
     result = type(modes)()
 
     result.setEigens(new_vectors, modes.getEigvals())
->>>>>>> e13d64a4
     return result