/*****************************************************************************/
/*                                                                           */
/*                  Tools for bbENM calculations in ProDy.                   */
/*                                                                           */
/*****************************************************************************/
/* Author: Cihan Kaya, She Zhang */
#include "Python.h"
#define NPY_NO_DEPRECATED_API NPY_1_7_API_VERSION
#include "numpy/arrayobject.h"
#include "math.h"
#include "stdio.h"
#include "stdlib.h"

/* ---------- Numerical Recipes-specific definitions and macros ---------- */
#define NR_END 1
#define FREE_ARG char*
#define square(x) x * x

static double dmaxarg1,dmaxarg2;
#define DMAX(a,b) (dmaxarg1=(a),dmaxarg2=(b),(dmaxarg1) > (dmaxarg2) ?\
        (dmaxarg1) : (dmaxarg2))

static double dsqrarg;
#define DSQR(a) ((dsqrarg=(a)) == 0.0 ? 0.0 : dsqrarg*dsqrarg)

static int iminarg1,iminarg2;
#define IMIN(a,b) (iminarg1=(a),iminarg2=(b),(iminarg1) < (iminarg2) ?\
        (iminarg1) : (iminarg2))

#define SIGN(a,b) ((b) >= 0.0 ? fabs(a) : -fabs(a))


/* Other structures */
typedef struct {float X[3];int model;} Atom_Line;
typedef struct {Atom_Line *atom;} PDB_File;
typedef struct {int **IDX;double *X;} dSparse_Matrix;



/* --------- These functions are essential --------- */
void cross(double x[], double y[], double z[]);
double dot(double x[], double y[]);
double sqlength(double x[]);
double length(double x[]);
void vec_sub(double x[], double y[], double z[]);
int norm_axis(int axis);
void righthand2(double *VAL,double **VEC,int n);
int **unit_imatrix(long lo,long hi);
double ***zero_d3tensor(long nrl,long nrh,long ncl,long nch,long ndl,long ndh);
double **zero_dmatrix(long nrl,long nrh,long ncl,long nch);
double ***dmatrix_3d(int n1, int n2, int n3);
void free_dmatrix_3d(double ***m, int n1, int n2, int n3);


/* ---------- Essential Numerical Recipes routines ------------- */
unsigned long *lvector(long nl, long nh);
void free_lvector(unsigned long *v, long nl, long nh);
void deigsrt(double d[], double **v, int n);
int **imatrix(long nrl, long nrh, long ncl, long nch);
void nrerror(char error_text[]);
double ***d3tensor(long nrl, long nrh, long ncl, long nch, long ndl, long ndh);
double **dmatrix(long nrl, long nrh, long ncl, long nch);
void free_imatrix(int **m, long nrl, long nrh, long ncl, long nch);
void free_dvector(double *v, long nl, long nh);
double *dvector(long nl, long nh);
void free_ivector(int *v, long nl, long nh);
int *ivector(long nl, long nh);
void free_dmatrix(double **m, long nrl, long nrh, long ncl, long nch);
void free_d3tensor(double ***t, long nrl, long nrh, long ncl, long nch,
		   long ndl, long ndh);

void deigsrt(double d[], double **v, int n);
double dpythag(double a, double b);
void dsvdcmp(double **a, int m, int n, double w[], double **v);




/* "buildhessian" constructs a block Hessian and associated projection matrix 
   by application of the ANM.  Atomic coordinates and block definitions are 
   provided in 'coords' and 'blocks'; ANM parameters are provided in 'cutoff' 
   and 'gamma'.  On successful termination, the block Hessian is stored in 
   'hessian', and the projection matrix between block and all-atom spaces is 
   in 'projection'. */
static PyObject *buildhessian(PyObject *self, PyObject *args, PyObject *kwargs) {
	PyArrayObject *coords, *hessian;
	double *raw_XYZ, *hess;
	double cutoff = 15., gamma = 1.;
	int N;
	int i, j, k, x, y;
	
	static char *kwlist[] = {"coords", "hessian",
				"natoms", "cutoff", "gamma", NULL};
	
	if (!PyArg_ParseTupleAndKeywords(args, kwargs, "OOi|dd", kwlist,
					&coords, &hessian, &N, 
					&cutoff, &gamma))
		return NULL;
	
	raw_XYZ = (double *) PyArray_DATA(coords);
	hess = (double *) PyArray_DATA(hessian);
	
	// cast 1D raw_XYZ array to 2D XYZ array
	double** XYZ = dmatrix(0, N - 1, 0, 2);
	for(i = 0; i < N; i++)
		for(j=0; j < 3; j++)
			XYZ[i][j] = raw_XYZ[i * 3 + j];
			
	// initialize bbHessian matrix
	int N3 = 3 * N;
	double** Hbb = dmatrix(0, N3 - 1, 0, N3 - 1);
	// vectorized version of all bonds.
	double b[N][N][3];
	for (i = 0; i < N; i++)
		for (j = i+1; j < N; j++)
			for (k = 0; k < 3; k++)
			{
				b[i][j][k] = XYZ[i][k] - XYZ[j][k];
				b[j][i][k] = -b[i][j][k];
			}
  	// kirchoff matrix calculation
	int **kirchoff = unit_imatrix(0, N-1);
<<<<<<< HEAD
	for (i = 0; i < N; i++)
		for (j = i + 1; j < N; j++)
		{
			kirchoff[i][j] = length(b[i][j]) < 15;
			kirchoff[j][i] = kirchoff[i][j]; 
		}
	// theta zero calculation
	double ***theta = dmatrix_3d(N, N, N);

	for (i=0; i<N - 1; i++) 
		for (j=i+1; j<N; j++)
			for (k=i+1; k<N; k++)
				if (j != k)
					if (kirchoff[i][j] && kirchoff[j][k])  
					{
=======
	for (i=0; i<N; i++)
		for (j=0; j<N; j++){
			kirchoff[i][j]=length(b[i][j]) < cutoff;
			kirchoff[j][i]=kirchoff[i][j]; 
		}
	// theta zero calculation
	double ***theta;
	theta = (double ***)malloc(N * sizeof(double **));
	for (i=0; i<N; i++)
		theta[i]=(double **)malloc(N * sizeof(double *));
	for (i=0; i<N; i++)
		for (j=0; j<N; j++)
			theta[i][j]=(double *)malloc(N * sizeof(double));
	for (i=0; i<N; i++) 
		for (j=i+1; j<N; j++)
			for (k=j+1; k<N; k++){
				if (kirchoff[i][j] && kirchoff[j][k])  // could be merged with previous line
				{
					if (i==0 && j==1 && k==2){
					//printf("%d\t%d\t%d\n",i,j,k);
					//p++;
<<<<<<< HEAD
>>>>>>> prody/master
=======
>>>>>>> 9805d85a
						double len_ij = length(b[i][j]);
						double len_jk = length(b[j][k]);
						theta[i][j][k] = acos(-dot(b[i][j],b[j][k])/len_ij/len_jk);
						theta[k][j][i] = theta[i][j][k];
<<<<<<< HEAD
<<<<<<< HEAD
					}    
					
=======
=======
>>>>>>> 9805d85a
						printf("%lf\t%lf\t%lf\t%lf\n", len_ij, len_jk, dot(b[i][j],b[j][k]) ,theta[i][j][k]);
					}
				}
				if (kirchoff[k][i] && kirchoff[i][j])  // could be merged with previous line
				{
					//printf("%d\t%d\t%d\n",i,j,k);
					//p++;
					double len_ij = length(b[k][i]);
					double len_jk = length(b[i][j]);
					theta[k][i][j] = acos(-dot(b[k][i],b[i][j])/len_ij/len_jk);
					theta[j][i][k] = theta[k][i][j];
				}
				if (kirchoff[j][k] && kirchoff[k][i])  // could be merged with previous line
				{
					//printf("%d\t%d\t%d\n",i,j,k);
					//p++;
					double len_ij = length(b[j][k]);
					double len_jk = length(b[k][i]);
					theta[j][k][i] = acos(-dot(b[j][k],b[k][i])/len_ij/len_jk);
					theta[i][k][j] = theta[j][k][i];
				}   
			}    

	
<<<<<<< HEAD
>>>>>>> prody/master
=======
>>>>>>> 9805d85a
	// updating bb hessian
	int l,m,n,d;
	for (l = 0; l < N; l++)
		for (m = l + 1; m < N; m++)
			for (n = m + 1; n < N; n++)
				for (d=0;d<3;d++){
					if (d==0){
						i=l;
						j=m;
						k=n;
					}	
					else if (d==1){
						i=m;
						j=n;
						k=l;
					}
					else {
						i=n;
						j=l;
						k=m;
					}
					if (kirchoff[i][j] && kirchoff[j][k])
					{
						double sq_ij   = sqlength(b[i][j]);
						double quad_ij = square(sq_ij);
						
						double sq_jk   = sqlength(b[j][k]);
						double quad_jk = square(sq_jk);
						
						double denom = sq_ij * sq_jk;
						double cot = 0.5 / tan(theta[i][j][k]);
						
						double dot_ij_jk = dot(b[i][j],b[j][k]);
						double sq_dot_ij_jk = square(dot(b[i][j],b[j][k]));
						
						int ax1, ax2;

						if ((theta[i][j][k] - M_PI < 1e-5 && theta[i][j][k] - M_PI > -1e-5) 
							|| (theta[i][j][k] < 1e-5 && theta[i][j][k] > -1e-5))
						{
							// i, i update
							for (x = 0; x < 3; x++)
							for (y = 0; y < 3; y++)
								if (x == y)
								{
									ax1 = norm_axis(x - 1);
									ax2 = norm_axis(x + 1);
									Hbb[3*i+x][3*i+y] = (square(b[j][k][ax1]) + square(b[j][k][ax2]))/denom;
								}
								else 
									Hbb[3*i+x][3*i+y] = 0.5 * (-2 * b[j][k][x]*b[j][k][y])/denom;
									
                            // j, j update
							for (x = 0; x < 3; x++)
							for (y = 0; y < 3; y++)
								if (x == y)
								{
									ax1 = norm_axis(x - 1);
									ax2 = norm_axis(x + 1);
									Hbb[3*j+x][3*j+y] = (square(b[i][j][ax1]) + square(b[i][j][ax2]))/denom;
								}
								else 
									Hbb[3*j+x][3*j+y] = 0.5 * (-2 * b[i][j][x] * b[i][j][y])/denom;

                            // k, k update
							for (x = 0; x < 3; x++)
							for (y = 0; y < 3; y++)
								if (x == y)
								{
									ax1 = norm_axis(x - 1);
									ax2 = norm_axis(x + 1);
									Hbb[3*k+x][3*k+y] = (
														  square(b[i][j][ax1]) - 2*b[i][j][ax1] * b[j][k][ax1] + square(b[j][k][ax1])
														+ square(b[i][j][ax2]) - 2*b[i][j][ax2] * b[j][k][ax2] + square(b[j][k][ax2])
														)/denom;
								}
								else 
									Hbb[3*k+x][3*k+y] = 0.5 * (
														2 * b[i][j][y] * b[j][k][x]-b[i][j][x] * b[i][j][y] 
                                    					  + b[i][j][x] * b[j][k][y]-b[j][k][0] * b[j][k][x]
														)/denom;
							
							// i, j update
							for (x = 0; x < 3; x++)
							for (y = 0; y < 3; y++)
								if (x == y)
								{
									ax1 = norm_axis(x - 1);
									ax2 = norm_axis(x + 1);
									Hbb[3*i+x][3*j+y] = (- b[i][j][ax1]*b[j][k][ax1] + b[i][j][ax2]*b[j][k][ax2])/denom;
								}
								else 
									Hbb[3*i+x][3*j+y] = (b[i][j][x] * b[j][k][y])/denom;
								
							// i, k update
							for (x = 0; x < 3; x++)
							for (y = 0; y < 3; y++)
								if (x == y)
								{
									ax1 = norm_axis(x - 1);
									ax2 = norm_axis(x + 1);
									Hbb[3*i+x][3*k+y] = ( 
														  b[i][j][ax1] * b[j][k][ax1]
														+ b[i][j][ax2] * b[j][k][ax2]
														- square(b[j][k][ax1])
														- square(b[j][k][ax2])
														)/denom;
								}
								else 
									Hbb[3*i+x][3*k+y] = (b[j][k][x] * b[j][k][y] - b[i][j][x] * b[j][k][y])/denom;

							// j, k update
							for (x = 0; x < 3; x++)
							for (y = 0; y < 3; y++)
								if (x == y)
								{
									ax1 = norm_axis(x - 1);
									ax2 = norm_axis(x + 1);
									Hbb[3*j+x][3*k+y] = ( 
														  b[i][j][ax1] * b[j][k][ax1]
														+ b[i][j][ax2] * b[j][k][ax2]
														- square(b[i][j][ax1])
														- square(b[i][j][ax2])
														)/denom;
								}
								else 
									Hbb[3*j+x][3*k+y] = (b[i][j][x] * b[i][j][y] - b[i][j][y] * b[j][k][x])/denom;
									
						}
						else if (theta[i][j][k] - M_PI/2 < 1e-5 && theta[i][j][k] - M_PI/2 > -1e-5)
						{
							// i, i update
							for (x = 0; x < 3; x++)
							for (y = 0; y < 3; y++)
								if (x == y)
									Hbb[3*i+x][3*i+y] = (square(b[j][k][x]))/denom;
								else 
									Hbb[3*i+x][3*i+y] = 0.5 * (2 * b[j][k][x] * b[j][k][y])/denom;
							
							// j, j update
							for (x = 0; x < 3; x++)
							for (y = 0; y < 3; y++)
								if (x == y)
									Hbb[3*j+x][3*j+y] = (square(b[i][j][x]))/denom;
								else 
									Hbb[3*j+x][3*j+y] = 0.5 * (2 * b[i][j][x] * b[i][j][y])/denom;
							
							// k, k update
							for (x = 0; x < 3; x++)
							for (y = 0; y < 3; y++)
								if (x == y)
									Hbb[3*k+x][3*k+y] = (
														  square(b[i][j][x])
														+ 2 * b[i][j][x] * b[j][k][x]
														+ square(b[j][k][x])
														)/denom;
								else 
									Hbb[3*k+x][3*k+y] = (
														  b[i][j][x]*b[i][j][y] + b[i][j][y]*b[j][k][x] 
														+ b[i][j][x]*b[j][k][y] + b[j][k][x]*b[j][k][y]
														)/denom;
							
							// i, j update
							for (x = 0; x < 3; x++)
							for (y = 0; y < 3; y++)
								if (x == y)
									Hbb[3*i+x][3*j+y] = (b[i][j][x] * b[j][k][x])/denom;
								else 
									Hbb[3*i+x][3*j+y] = (b[i][j][y] * b[j][k][x])/denom;
									
							// i, k update
							for (x = 0; x < 3; x++)
							for (y = 0; y < 3; y++)
								if (x == y)
									Hbb[3*i+x][3*k+y] = (
														- b[i][j][x] * b[j][k][x]
														+ square(b[j][k][x])
														)/denom;
								else 
									Hbb[3*i+x][3*k+y] = (
														- b[i][j][y] * b[j][k][x]
														+ b[j][k][x] * b[j][k][y]
														)/denom;
							
							// j, k update
							for (x = 0; x < 3; x++)
							for (y = 0; y < 3; y++)
								if (x == y)
									Hbb[3*j+x][3*k+y] = (- b[j][k][x]*b[i][j][x] + square(b[i][j][x]))/denom;
								else 
									Hbb[3*j+x][3*k+y] = (- b[j][k][y]*b[i][j][x] + b[i][j][x]*b[i][j][y])/denom;
						}
						else
						{
							// i, i update
							for (x = 0; x < 3; x++)
							for (y = 0; y < 3; y++)
								if (x == y)
									Hbb[3*i+x][3*i+y] = 2 * cot * (
														  square(b[i][j][x])/quad_ij 
														+ square(b[j][k][x])/sq_dot_ij_jk
														- 2 * b[i][j][x] * b[j][k][x]/dot_ij_jk/sq_ij);
								else 
									Hbb[3*i+x][3*i+y] = cot * (
														  2 * b[i][j][x] * b[i][j][y]/quad_ij 
														+ 2 * b[j][k][x] * b[j][k][y]/sq_dot_ij_jk
														- 2 * b[i][j][x] * b[j][k][y]/dot_ij_jk/sq_ij 
														- 2 * b[i][j][y] * b[j][k][x]/dot_ij_jk/sq_ij);
							
							// j, j update
							for (x = 0; x < 3; x++)
							for (y = 0; y < 3; y++)
								if (x == y)
									Hbb[3*j+x][3*j+y] = 2 * cot * (
														  square(b[j][k][x])/quad_jk 
														+ square(b[i][j][x])/sq_dot_ij_jk
														- 2 * b[i][j][x] * b[j][k][x]/dot_ij_jk/sq_jk); 
								else 
									Hbb[3*j+x][3*j+y] = cot * (
														  2 * b[j][k][x] * b[j][k][y]/quad_jk 
														+ 2 * b[i][j][x] * b[i][j][y]/sq_dot_ij_jk 
														- 2 * b[i][j][x] * b[j][k][y]/dot_ij_jk/sq_jk 
														- 2 * b[i][j][y] * b[j][k][x]/dot_ij_jk/sq_jk);
							
							// k, k update
							for (x = 0; x < 3; x++)
							for (y = 0; y < 3; y++)
								if (x == y)
									Hbb[3*k+x][3*k+y] = 2 * cot * (
														  square(b[i][j][x])/quad_ij
														+ square(b[i][j][x])/sq_dot_ij_jk
														+ 2 * b[i][j][x] * b[j][k][x]/sq_dot_ij_jk
														+ square(b[j][k][x])/sq_dot_ij_jk
														- 2 * square(b[i][j][x])/dot_ij_jk/sq_ij
														- 2 * b[i][j][x] * b[j][k][x]/dot_ij_jk/sq_ij
														+ square(b[j][k][x])/quad_jk
														+ 2 * b[i][j][x] * b[j][k][x]/sq_ij/sq_jk
														- 2 * b[i][j][x] * b[j][k][x]/dot_ij_jk/sq_jk
														- 2 * square(b[j][k][x])/dot_ij_jk/sq_jk);
								else 
									Hbb[3*k+x][3*k+y] = cot * (
														  2 * b[i][j][x] * b[i][j][y]/quad_ij
														+ 2 * b[i][j][x] * b[i][j][y]/sq_dot_ij_jk
														+ 2 * b[i][j][y] * b[j][k][x]/sq_dot_ij_jk
														+ 2 * b[i][j][x] * b[j][k][y]/sq_dot_ij_jk
														+ 2 * b[j][k][x] * b[j][k][y]/sq_dot_ij_jk
														- 4 * b[i][j][x] * b[i][j][y]/dot_ij_jk/sq_ij
														- 2 * b[i][j][y] * b[j][k][x]/dot_ij_jk/sq_ij
														- 2 * b[i][j][x] * b[j][k][y]/dot_ij_jk/sq_ij
														+ 2 * b[j][k][x] * b[j][k][y]/quad_jk
														+ 2 * b[i][j][y] * b[j][k][x]/sq_ij/sq_jk
														+ 2 * b[i][j][x] * b[j][k][y]/sq_ij/sq_jk
														- 2 * b[i][j][y] * b[j][k][x]/dot_ij_jk/sq_jk
														- 2 * b[i][j][x] * b[j][k][y]/dot_ij_jk/sq_jk
														- 4 * b[j][k][x] * b[j][k][y]/dot_ij_jk/sq_jk);
														
							// i, j update
							for (x = 0; x < 3; x++)
							for (y = 0; y < 3; y++)
								if (x == y)
									Hbb[3*i+x][3*j+y] = cot * (
														  2 * b[i][j][x] * b[j][k][x]/sq_dot_ij_jk
														- 2 * square(b[i][j][x])/dot_ij_jk/sq_ij
														+ 2 * b[i][j][x] * b[j][k][x]/sq_ij/sq_jk
														- 2 * b[j][k][x] * b[j][k][x]/dot_ij_jk/sq_jk);
								else 
									Hbb[3*i+x][3*j+y] = cot * (
														  2 * b[i][j][y] * b[j][k][x]/sq_dot_ij_jk
														- 2 * b[i][j][x] * b[i][j][y]/dot_ij_jk/sq_ij
														+ 2 * b[i][j][x] * b[j][k][y]/sq_ij/sq_jk
														- 2 * b[j][k][x] * b[j][k][y]/dot_ij_jk/sq_jk);
														
							// i, k update
							for (x = 0; x < 3; x++)
							for (y = 0; y < 3; y++)
								if (x == y)
									Hbb[3*i+x][3*k+y] = cot * (
														- 2 * square(b[i][j][x])/quad_ij
														- 2 * square(b[j][k][x])/sq_dot_ij_jk
														+ 2 * square(b[i][j][x])/sq_ij/dot_ij_jk
														- 2 * b[i][j][x] * b[j][k][x]/sq_dot_ij_jk
														+ 4 * b[i][j][x] * b[j][k][x]/sq_ij/sq_dot_ij_jk
														- 2 * b[i][j][x] * b[j][k][x]/sq_ij/sq_jk
														+ 2 * b[j][k][x] * b[j][k][x]/dot_ij_jk/sq_jk);
								else 
									Hbb[3*i+x][3*k+y] = cot * (
														- 2 * b[i][j][x] * b[i][j][y]/quad_ij
														- 2 * b[i][j][y] * b[j][k][x]/sq_dot_ij_jk
														- 2 * b[j][k][x] * b[j][k][y]/sq_dot_ij_jk
														+ 2 * b[i][j][x] * b[i][j][y]/sq_ij/dot_ij_jk
														+ 2 * b[i][j][y] * b[j][k][x]/sq_ij/dot_ij_jk
														- 2 * b[i][j][x] * b[j][k][y]/sq_ij/sq_jk
														+ 2 * b[j][k][x] * b[j][k][y]/dot_ij_jk/sq_jk);
							
							// j, k update
							for (x = 0; x < 3; x++)
							for (y = 0; y < 3; y++)
								if (x == y)
									Hbb[3*j+x][3*k+y] = cot * (
														- 2 * square(b[i][j][x])/sq_dot_ij_jk
														+ 2 * square(b[j][k][x])/sq_jk/dot_ij_jk
														+ 2 * square(b[i][j][x])/dot_ij_jk/sq_ij
														- 2 * square(b[j][k][x])/sq_jk
														- 2 * b[i][j][x] * b[j][k][x]/sq_dot_ij_jk
														- 2 * b[i][j][x] * b[j][k][x]/sq_ij/sq_jk
														+ 4 * b[i][j][x] * b[j][k][x]/sq_jk/dot_ij_jk);
								else 
									Hbb[3*j+x][3*k+y] = cot * (
														- 2 * b[j][k][x] * b[j][k][y]/quad_jk
														- 2 * b[i][j][x] * b[i][j][y]/sq_dot_ij_jk
														- 2 * b[i][j][x] * b[j][k][y]/sq_dot_ij_jk
														+ 2 * b[i][j][x] * b[i][j][y]/dot_ij_jk/sq_ij
														- 2 * b[i][j][y] * b[j][k][x]/sq_ij/sq_jk
														+ 2 * b[i][j][y] * b[j][k][x]/sq_jk/dot_ij_jk
														+ 2 * b[i][j][x] * b[j][k][y]/sq_jk/dot_ij_jk
														+ 2 * b[j][k][x] * b[j][k][y]/sq_jk/dot_ij_jk);

						}
					}		
				}
	// the Hbb is symmetric
	for(i = 0; i < N3; i++)
    	for(j = i+1; j < N3; j++)
			Hbb[j][i] = Hbb[i][j];
			  
	// hess = H_anm + H_bb
	for(i = 0; i < N3; i++)
    	for(j = 0; j < N3; j++)
			hess[N3 * i + j] += Hbb[i][j];
	  
	free_dmatrix(XYZ, 0, N-1, 0, 2);
	free_dmatrix(Hbb, 0, N3 - 1, 0, N3 - 1);
	free_imatrix(kirchoff, 0, N-1, 0, N-1);

	free_dmatrix_3d(theta, N, N, N);

	Py_RETURN_NONE;
}


static PyMethodDef bbenmtools_methods[] = {

    {"buildhessian",  (PyCFunction)buildhessian,
     METH_VARARGS | METH_KEYWORDS,
     "Build Hessian matrix."},

    {NULL, NULL, 0, NULL}
};



#if PY_MAJOR_VERSION >= 3

static struct PyModuleDef bbenmtools = {
        PyModuleDef_HEAD_INIT,
        "bbenmtools",
        "bbENM.",
        -1,
        bbenm_methods,
};
PyMODINIT_FUNC PyInit_bbenmtools(void) {
    import_array();
    return PyModule_Create(&bbenmtools);
}
#else
PyMODINIT_FUNC initbbenmtools(void) {

    Py_InitModule3("bbenmtools", bbenmtools_methods,
        "bbENM.");
    
    import_array();
}
#endif

/* "cross" TAKES THE 3D CROSS PRODUCT OF ITS ARGUMENTS. */
void cross(double x[], double y[], double z[])
{
	z[0] = x[1]*y[2] - x[2]*y[1];
	z[1] = x[2]*y[0] - x[0]*y[2];
	z[2] = x[0]*y[1] - x[1]*y[0];
}

/* "dot" TAKES THE 3D DOT PRODUCT OF ITS ARGUMENTS. */
double dot(double x[], double y[])
{
	return x[0]*y[0] + x[1]*y[1] + x[2]*y[2];
}

/* "norm_axis" NORMALIZES AXIS NUMBER such that 0-x, 1-y, 2-z. */
int norm_axis(int axis)
{
	return (axis + 3) % 3;
}

/* "vec_sub" TAKES THE SUBTRACTION OF ITS ARGUMENTS. */
void vec_sub(double x[], double y[], double z[])
{
	int i;
	for (i = 0; i < 3; i++)
		z[i] = x[i] - y[i];
}

/* "sqlength" CALCULATES THE SQUARED LENGTH OF AN ARRAY. */
double sqlength(double x[])
{
	return x[0]*x[0] + x[1]*x[1] + x[2]*x[2];
}

/* "length" CALCULATES THE LENGTH OF AN ARRAY. */
double length(double x[])
{
	return sqrt(sqlength(x));
}

/* "dmatrix_3d" GENERATES A 3D MATRIX OF DOUBLES. */
double ***dmatrix_3d(int n1, int n2, int n3)
{
	int i, j;
	double ***m;
	m = (double ***)malloc(n1 * sizeof(double **));
	for (i = 0; i < n1; i++)
	{
		m[i] = (double **)malloc(n2 * sizeof(double *));
		for (j = 0; j < n2; j++)
			m[i][j]=(double *)malloc(n3 * sizeof(double));
	}
	
	return m;
}

/* free a 3d double matrix allocated by dmatrix_3d() */
void free_dmatrix_3d(double ***m, int n1, int n2, int n3)
{
	int i, j;
	for (i=0; i < n1; i++)
	{
		for (j=0; j < n2; j++)
			free(m[i][j]);
		free(m[i]);
	}
	free(m);
}

/* "unit_imatrix" ALLOCATES MEMORY FOR A UNIT MATRIX */
int **unit_imatrix(long lo,long hi)
{
	static int **M;
	int i,j;
	
	M=imatrix(lo,hi,lo,hi);
	for(i=lo;i<=hi;i++){
		M[i][i]=1;
		for(j=i+1;j<=hi;j++)
		M[i][j]=M[j][i]=0;
	}
	return M;
}

/* "zero_dmatrix" ALLOCATES MEMORY FOR A
   DOUBLE MATRIX AND INITIALIZES IT TO ZERO */
double **zero_dmatrix(long nrl,long nrh,long ncl,long nch)
{
	static double **M;
	int i,j;
	
	M=dmatrix(nrl,nrh,ncl,nch);
	for(i=nrl;i<=nrh;i++)
		for(j=ncl;j<=nch;j++)
		M[i][j]=0.0;
	return M;
}






/* ------------ Numerical Recipes Routines ---------------- */
int **imatrix(long nrl, long nrh, long ncl, long nch)
/* allocate a int matrix with subscript range m[nrl..nrh][ncl..nch] */
{
	long i, nrow=nrh-nrl+1,ncol=nch-ncl+1;
	int **m;

	/* allocate pointers to rows */
	m=(int **) malloc((size_t)((nrow+NR_END)*sizeof(int*)));
	if (!m) nrerror("allocation failure 1 in matrix()");
	m += NR_END;
	m -= nrl;


	/* allocate rows and set pointers to them */
	m[nrl]=(int *) malloc((size_t)((nrow*ncol+NR_END)*sizeof(int)));
	if (!m[nrl]) nrerror("allocation failure 2 in matrix()");
	m[nrl] += NR_END;
	m[nrl] -= ncl;

	for(i=nrl+1;i<=nrh;i++) m[i]=m[i-1]+ncol;

	/* return pointer to array of pointers to rows */
	return m;
}

void nrerror(char error_text[])
/* Numerical Recipes standard error handler */
{
	fprintf(stderr,"Numerical Recipes run-time error...\n");
	fprintf(stderr,"%s\n",error_text);
	fprintf(stderr,"...now exiting to system...\n");
	exit(1);
}

void free_lvector(unsigned long *v, long nl, long nh)
/* free an unsigned long vector allocated with lvector() */
{
	free((FREE_ARG) (v+nl-NR_END));
}

double **dmatrix(long nrl, long nrh, long ncl, long nch)
/* allocate a double matrix with subscript range m[nrl..nrh][ncl..nch] */
{
	long i, nrow=nrh-nrl+1,ncol=nch-ncl+1;
	double **m;

	/* allocate pointers to rows */
	m=(double **) malloc((size_t)((nrow+NR_END)*sizeof(double*)));
	if (!m) nrerror("allocation failure 1 in matrix()");
	m += NR_END;
	m -= nrl;

	/* allocate rows and set pointers to them */
	m[nrl]=(double *) malloc((size_t)((nrow*ncol+NR_END)*sizeof(double)));
	if (!m[nrl]) nrerror("allocation failure 2 in matrix()");
	m[nrl] += NR_END;
	m[nrl] -= ncl;

	for(i=nrl+1;i<=nrh;i++) m[i]=m[i-1]+ncol;

	/* return pointer to array of pointers to rows */
	return m;
}

void free_imatrix(int **m, long nrl, long nrh, long ncl, long nch)
/* free an int matrix allocated by imatrix() */
{
	free((FREE_ARG) (m[nrl]+ncl-NR_END));
	free((FREE_ARG) (m+nrl-NR_END));
}

void free_dvector(double *v, long nl, long nh)
/* free a double vector allocated with dvector() */
{
	free((FREE_ARG) (v+nl-NR_END));
}

double *dvector(long nl, long nh)
/* allocate a double vector with subscript range v[nl..nh] */
{
	double *v;

	v=(double *)malloc((size_t) ((nh-nl+1+NR_END)*sizeof(double)));
	if (!v) nrerror("allocation failure in dvector()");
	return v-nl+NR_END;
}

unsigned long *lvector(long nl, long nh)
/* allocate an unsigned long vector with subscript range v[nl..nh] */
{
	unsigned long *v;

	v=(unsigned long *)malloc((size_t) ((nh-nl+1+NR_END)*sizeof(long)));
	if (!v) nrerror("allocation failure in lvector()");
	return v-nl+NR_END;
}

void free_ivector(int *v, long nl, long nh)
/* free an int vector allocated with ivector() */
{
	free((FREE_ARG) (v+nl-NR_END));
}

int *ivector(long nl, long nh)
/* allocate an int vector with subscript range v[nl..nh] */
{
	int *v;

	v=(int *)malloc((size_t) ((nh-nl+1+NR_END)*sizeof(int)));
	if (!v) nrerror("allocation failure in ivector()");
	return v-nl+NR_END;
}

void free_dmatrix(double **m, long nrl, long nrh, long ncl, long nch)
/* free a double matrix allocated by dmatrix() */
{
	free((FREE_ARG) (m[nrl]+ncl-NR_END));
	free((FREE_ARG) (m+nrl-NR_END));
}



void free_d3tensor(double ***t, long nrl, long nrh, long ncl, long nch,
	long ndl, long ndh)
/* free a double d3tensor allocated by d3tensor() */
{
	free((FREE_ARG) (t[nrl][ncl]+ndl-1));
	free((FREE_ARG) (t[nrl]+ncl-1));
	free((FREE_ARG) (t+nrl-1));
}

void dsvdcmp(double **a, int m, int n, double w[], double **v)
{
	double dpythag(double a, double b);
	int flag,i,its,j,jj,k,l,nm;
	double anorm,c,f,g,h,s,scale,x,y,z,*rv1;
	static int maxits=100;

	rv1=dvector(1,n);
	g=scale=anorm=0.0;
	for (i=1;i<=n;i++) {
		l=i+1;
		rv1[i]=scale*g;
		g=s=scale=0.0;
		if (i <= m) {
			for (k=i;k<=m;k++) scale += fabs(a[k][i]);
			if (scale) {
				for (k=i;k<=m;k++) {
					a[k][i] /= scale;
					s += a[k][i]*a[k][i];
				}
				f=a[i][i];
				g = -SIGN(sqrt(s),f);
				h=f*g-s;
				a[i][i]=f-g;
				for (j=l;j<=n;j++) {
					for (s=0.0,k=i;k<=m;k++) s += a[k][i]*a[k][j];
					f=s/h;
					for (k=i;k<=m;k++) a[k][j] += f*a[k][i];
				}
				for (k=i;k<=m;k++) a[k][i] *= scale;
			}
		}
		w[i]=scale *g;
		g=s=scale=0.0;
		if (i <= m && i != n) {
			for (k=l;k<=n;k++) scale += fabs(a[i][k]);
			if (scale) {
				for (k=l;k<=n;k++) {
					a[i][k] /= scale;
					s += a[i][k]*a[i][k];
				}
				f=a[i][l];
				g = -SIGN(sqrt(s),f);
				h=f*g-s;
				a[i][l]=f-g;
				for (k=l;k<=n;k++) rv1[k]=a[i][k]/h;
				for (j=l;j<=m;j++) {
					for (s=0.0,k=l;k<=n;k++) s += a[j][k]*a[i][k];
					for (k=l;k<=n;k++) a[j][k] += s*rv1[k];
				}
				for (k=l;k<=n;k++) a[i][k] *= scale;
			}
		}
		anorm=DMAX(anorm,(fabs(w[i])+fabs(rv1[i])));
	}
	for (i=n;i>=1;i--) {
		if (i < n) {
			if (g) {
				for (j=l;j<=n;j++) v[j][i]=(a[i][j]/a[i][l])/g;
				for (j=l;j<=n;j++) {
					for (s=0.0,k=l;k<=n;k++) s += a[i][k]*v[k][j];
					for (k=l;k<=n;k++) v[k][j] += s*v[k][i];
				}
			}
			for (j=l;j<=n;j++) v[i][j]=v[j][i]=0.0;
		}
		v[i][i]=1.0;
		g=rv1[i];
		l=i;
	}
	for (i=IMIN(m,n);i>=1;i--) {
		l=i+1;
		g=w[i];
		for (j=l;j<=n;j++) a[i][j]=0.0;
		if (g) {
			g=1.0/g;
			for (j=l;j<=n;j++) {
				for (s=0.0,k=l;k<=m;k++) s += a[k][i]*a[k][j];
				f=(s/a[i][i])*g;
				for (k=i;k<=m;k++) a[k][j] += f*a[k][i];
			}
			for (j=i;j<=m;j++) a[j][i] *= g;
		} else for (j=i;j<=m;j++) a[j][i]=0.0;
		++a[i][i];
	}
	for (k=n;k>=1;k--) {
		for (its=1;its<=maxits;its++) {
			flag=1;
			for (l=k;l>=1;l--) {
				nm=l-1;
				if ((double)(fabs(rv1[l])+anorm) == anorm) {
					flag=0;
					break;
				}
				if ((double)(fabs(w[nm])+anorm) == anorm) break;
			}
			if (flag) {
				c=0.0;
				s=1.0;
				for (i=l;i<=k;i++) {
					f=s*rv1[i];
					rv1[i]=c*rv1[i];
					if ((double)(fabs(f)+anorm) == anorm) break;
					g=w[i];
					h=dpythag(f,g);
					w[i]=h;
					h=1.0/h;
					c=g*h;
					s = -f*h;
					for (j=1;j<=m;j++) {
						y=a[j][nm];
						z=a[j][i];
						a[j][nm]=y*c+z*s;
						a[j][i]=z*c-y*s;
					}
				}
			}
			z=w[k];
			if (l == k) {
				if (z < 0.0) {
					w[k] = -z;
					for (j=1;j<=n;j++) v[j][k] = -v[j][k];
				}
				break;
			}
			if (its == maxits) nrerror("no convergence in many dsvdcmp iterations");
			x=w[l];
			nm=k-1;
			y=w[nm];
			g=rv1[nm];
			h=rv1[k];
			f=((y-z)*(y+z)+(g-h)*(g+h))/(2.0*h*y);
			g=dpythag(f,1.0);
			f=((x-z)*(x+z)+h*((y/(f+SIGN(g,f)))-h))/x;
			c=s=1.0;
			for (j=l;j<=nm;j++) {
				i=j+1;
				g=rv1[i];
				y=w[i];
				h=s*g;
				g=c*g;
				z=dpythag(f,h);
				rv1[j]=z;
				c=f/z;
				s=h/z;
				f=x*c+g*s;
				g = g*c-x*s;
				h=y*s;
				y *= c;
				for (jj=1;jj<=n;jj++) {
					x=v[jj][j];
					z=v[jj][i];
					v[jj][j]=x*c+z*s;
					v[jj][i]=z*c-x*s;
				}
				z=dpythag(f,h);
				w[j]=z;
				if (z) {
					z=1.0/z;
					c=f*z;
					s=h*z;
				}
				f=c*g+s*y;
				x=c*y-s*g;
				for (jj=1;jj<=m;jj++) {
					y=a[jj][j];
					z=a[jj][i];
					a[jj][j]=y*c+z*s;
					a[jj][i]=z*c-y*s;
				}
			}
			rv1[l]=0.0;
			rv1[k]=f;
			w[k]=x;
		}
	}
	free_dvector(rv1,1,n);
}

double dpythag(double a, double b)
{
	double absa,absb;
	absa=fabs(a);
	absb=fabs(b);
	if (absa > absb) return absa*sqrt(1.0+DSQR(absb/absa));
	else return (absb == 0.0 ? 0.0 : absb*sqrt(1.0+DSQR(absa/absb)));
}

void deigsrt(double d[], double **v, int n)
{
	int k,j,i;
	double p;

	for (i=1;i<n;i++) {
		p=d[k=i];
		for (j=i+1;j<=n;j++)
			if (d[j] >= p) p=d[k=j];
		if (k != i) {
			d[k]=d[i];
			d[i]=p;
			for (j=1;j<=n;j++) {
				p=v[j][i];
				v[j][i]=v[j][k];
				v[j][k]=p;
			}
		}
	}
}




<|MERGE_RESOLUTION|>--- conflicted
+++ resolved
@@ -1,6 +1,6 @@
 /*****************************************************************************/
 /*                                                                           */
-/*                  Tools for bbENM calculations in ProDy.                   */
+/*                   Tools for RTB calculations in ProDy.                    */
 /*                                                                           */
 /*****************************************************************************/
 /* Author: Cihan Kaya, She Zhang */
@@ -48,8 +48,6 @@
 int **unit_imatrix(long lo,long hi);
 double ***zero_d3tensor(long nrl,long nrh,long ncl,long nch,long ndl,long ndh);
 double **zero_dmatrix(long nrl,long nrh,long ncl,long nch);
-double ***dmatrix_3d(int n1, int n2, int n3);
-void free_dmatrix_3d(double ***m, int n1, int n2, int n3);
 
 
 /* ---------- Essential Numerical Recipes routines ------------- */
@@ -120,23 +118,6 @@
 			}
   	// kirchoff matrix calculation
 	int **kirchoff = unit_imatrix(0, N-1);
-<<<<<<< HEAD
-	for (i = 0; i < N; i++)
-		for (j = i + 1; j < N; j++)
-		{
-			kirchoff[i][j] = length(b[i][j]) < 15;
-			kirchoff[j][i] = kirchoff[i][j]; 
-		}
-	// theta zero calculation
-	double ***theta = dmatrix_3d(N, N, N);
-
-	for (i=0; i<N - 1; i++) 
-		for (j=i+1; j<N; j++)
-			for (k=i+1; k<N; k++)
-				if (j != k)
-					if (kirchoff[i][j] && kirchoff[j][k])  
-					{
-=======
 	for (i=0; i<N; i++)
 		for (j=0; j<N; j++){
 			kirchoff[i][j]=length(b[i][j]) < cutoff;
@@ -158,21 +139,10 @@
 					if (i==0 && j==1 && k==2){
 					//printf("%d\t%d\t%d\n",i,j,k);
 					//p++;
-<<<<<<< HEAD
->>>>>>> prody/master
-=======
->>>>>>> 9805d85a
 						double len_ij = length(b[i][j]);
 						double len_jk = length(b[j][k]);
 						theta[i][j][k] = acos(-dot(b[i][j],b[j][k])/len_ij/len_jk);
 						theta[k][j][i] = theta[i][j][k];
-<<<<<<< HEAD
-<<<<<<< HEAD
-					}    
-					
-=======
-=======
->>>>>>> 9805d85a
 						printf("%lf\t%lf\t%lf\t%lf\n", len_ij, len_jk, dot(b[i][j],b[j][k]) ,theta[i][j][k]);
 					}
 				}
@@ -197,10 +167,6 @@
 			}    
 
 	
-<<<<<<< HEAD
->>>>>>> prody/master
-=======
->>>>>>> 9805d85a
 	// updating bb hessian
 	int l,m,n,d;
 	for (l = 0; l < N; l++)
@@ -535,7 +501,12 @@
 	free_dmatrix(Hbb, 0, N3 - 1, 0, N3 - 1);
 	free_imatrix(kirchoff, 0, N-1, 0, N-1);
 
-	free_dmatrix_3d(theta, N, N, N);
+	for (i=0; i<N; i++)
+		for (j=0; j<N; j++)
+			free(theta[i][j]);
+	for (i=0; i<N; i++)
+		free(theta[i]);
+	free(theta);
 
 	Py_RETURN_NONE;
 }
@@ -615,34 +586,29 @@
 	return sqrt(sqlength(x));
 }
 
-/* "dmatrix_3d" GENERATES A 3D MATRIX OF DOUBLES. */
-double ***dmatrix_3d(int n1, int n2, int n3)
-{
-	int i, j;
-	double ***m;
-	m = (double ***)malloc(n1 * sizeof(double **));
-	for (i = 0; i < n1; i++)
-	{
-		m[i] = (double **)malloc(n2 * sizeof(double *));
-		for (j = 0; j < n2; j++)
-			m[i][j]=(double *)malloc(n3 * sizeof(double));
-	}
+/* "righthand2" MAKES SURE THAT THE EIGENVECTORS
+   FORM A RIGHT-HANDED COORDINATE SYSTEM */
+void righthand2(double *VAL,double **VEC,int n)
+{
+	double A[3],B[3],C[3],CP[3],dot=0.0;
+	int i;
 	
-	return m;
-}
-
-/* free a 3d double matrix allocated by dmatrix_3d() */
-void free_dmatrix_3d(double ***m, int n1, int n2, int n3)
-{
-	int i, j;
-	for (i=0; i < n1; i++)
-	{
-		for (j=0; j < n2; j++)
-			free(m[i][j]);
-		free(m[i]);
-	}
-	free(m);
-}
+	/* FIND THE CROSS PRODUCT OF THE FIRST TWO EIGENVECTORS */
+	for(i=0;i<3;i++){
+		A[i]=VEC[i+1][1];
+		B[i]=VEC[i+1][2];
+		C[i]=VEC[i+1][3];}
+	cross(A,B,CP);
+	
+	/* PROJECT IT ON THE THIRD EIGENVECTOR */
+	for(i=0; i<3; i++)
+		dot+=C[i]*CP[i];
+	if(dot<0.0)
+		for(i=1;i<=3;i++)
+		VEC[i][3]=-VEC[i][3];
+}
+
+
 
 /* "unit_imatrix" ALLOCATES MEMORY FOR A UNIT MATRIX */
 int **unit_imatrix(long lo,long hi)
@@ -717,6 +683,43 @@
 /* free an unsigned long vector allocated with lvector() */
 {
 	free((FREE_ARG) (v+nl-NR_END));
+}
+
+
+
+double ***d3tensor(long nrl, long nrh, long ncl, long nch, long ndl, long ndh)
+/* allocate a double 3tensor with range t[nrl..nrh][ncl..nch][ndl..ndh] */
+{
+  long i,j,nrow=nrh-nrl+1,ncol=nch-ncl+1,ndep=ndh-ndl+1;
+  double ***t;
+
+  /* allocate pointers to pointers to rows */
+  t=(double ***) malloc((size_t)((nrow+1)*sizeof(double**)));
+  if (!t) nrerror("allocation failure 1 in d3tensor()");
+  t += 1;
+  t -= nrl;
+
+  /* allocate pointers to rows and set pointers to them */
+  t[nrl]=(double **) malloc((size_t)((nrow*ncol+1)*sizeof(double*)));
+  if (!t[nrl]) nrerror("allocation failure 2 in d3tensor()");
+  t[nrl] += 1;
+  t[nrl] -= ncl;
+
+  /* allocate rows and set pointers to them */
+  t[nrl][ncl]=(double *) malloc((size_t)((nrow*ncol*ndep+1)*sizeof(double)));
+  if (!t[nrl][ncl]) nrerror("allocation failure 3 in d3tensor()");
+  t[nrl][ncl] += 1;
+  t[nrl][ncl] -= ndl;
+
+  for(j=ncl+1;j<=nch;j++) t[nrl][j]=t[nrl][j-1]+ndep;
+  for(i=nrl+1;i<=nrh;i++) {
+    t[i]=t[i-1]+ncol;
+    t[i][ncl]=t[i-1][ncl]+ncol*ndep;
+    for(j=ncl+1;j<=nch;j++) t[i][j]=t[i][j-1]+ndep;
+  }
+
+  /* return pointer to array of pointers to rows */
+  return t;
 }
 
 double **dmatrix(long nrl, long nrh, long ncl, long nch)
@@ -1017,8 +1020,4 @@
 			}
 		}
 	}
-}
-
-
-
-
+}