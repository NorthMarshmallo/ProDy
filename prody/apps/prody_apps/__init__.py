--- conflicted
+++ resolved
@@ -1,14 +1,7 @@
 """This module defines structure and dynamics analysis applications."""
 
-<<<<<<< HEAD
-try:
-    import imp
-except ImportError:
-    import importlib
-=======
 import imp
 import importlib
->>>>>>> 8602bfea
 import sys
 
 try:
