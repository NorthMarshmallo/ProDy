--- conflicted
+++ resolved
@@ -1,15 +1,7 @@
 """This module defines some sequence evolution applications."""
 
-<<<<<<< HEAD
-try:
-    import imp
-except ImportError:
-    import importlib as imp
-    
-=======
 import imp
 import importlib
->>>>>>> 8602bfea
 import sys
 
 try:
