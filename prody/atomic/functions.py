# -*- coding: utf-8 -*-
"""This module defines some functions for handling atomic classes and data."""

from textwrap import wrap

from numpy import load, savez, ones, zeros, array, argmin, where
from numpy import ndarray, asarray, isscalar, concatenate, arange, ix_

from prody.utilities import openFile, rangeString, getDistance, fastin
from prody import LOGGER

from . import flags
from . import select

from .atomic import Atomic
from .atomgroup import AtomGroup
from .atommap import AtomMap
from .bond import trimBonds, evalBonds
from .fields import ATOMIC_FIELDS
from .selection import Selection
from .hierview import HierView

__all__ = ['iterFragments', 'findFragments', 'loadAtoms', 'saveAtoms',
           'isReserved', 'listReservedWords', 'sortAtoms', 'sliceAtoms', 
           'extendAtoms', 'sliceAtomicData', 'extendAtomicData']


SAVE_SKIP_ATOMGROUP = set(['numbonds', 'fragindex'])
SAVE_SKIP_POINTER = set(['numbonds', 'fragindex', 'segindex', 'chindex',
                         'resindex'])


def saveAtoms(atoms, filename=None, **kwargs):
    """Save *atoms* in ProDy internal format.  All :class:`.Atomic` classes are
    accepted as *atoms* argument.  This function saves user set atomic data as
    well.  Note that title of the :class:`.AtomGroup` instance is used as the
    filename when *atoms* is not an :class:`.AtomGroup`.  To avoid overwriting
    an existing file with the same name, specify a *filename*."""

    try:
        atoms.getACSIndex()
    except AttributeError:
        raise TypeError('atoms must be Atomic instance, not {0}'
                        .format(type(atoms)))

    try:
        ag = atoms.getAtomGroup()
    except AttributeError:
        ag = atoms
        title = ag.getTitle()
        SKIP = SAVE_SKIP_ATOMGROUP
    else:
        SKIP = SAVE_SKIP_POINTER
        title = str(atoms)

    if filename is None:
        filename = ag.getTitle().replace(' ', '_')
    if '.ag.npz' not in filename:
        filename += '.ag.npz'

    attr_dict = {'title': title}
    attr_dict['n_atoms'] = atoms.numAtoms()
    attr_dict['n_csets'] = atoms.numCoordsets()
    attr_dict['cslabels'] = atoms.getCSLabels()
    attr_dict['flagsts'] = ag._flagsts
    coords = atoms._getCoordsets()
    if coords is not None:
        attr_dict['coordinates'] = coords
    bonds = ag._bonds
    bmap = ag._bmap
    if bonds is not None and bmap is not None:
        if atoms == ag:
            attr_dict['bonds'] = bonds
            attr_dict['bmap'] = bmap
            attr_dict['numbonds'] = ag._data['numbonds']
            frags = ag._data.get('fragindex')
            if frags is not None:
                attr_dict['fragindex'] = frags
        else:
            bonds = trimBonds(bonds, atoms._getIndices())
            attr_dict['bonds'] = bonds
            attr_dict['bmap'], attr_dict['numbonds'] = \
                evalBonds(bonds, len(atoms))

    for label in atoms.getDataLabels():
        if label in SKIP:
            continue
        attr_dict[label] = atoms._getData(label)
    for label in atoms.getFlagLabels():
        if label in SKIP:
            continue
        attr_dict[label] = atoms._getFlags(label)

    ostream = openFile(filename, 'wb', **kwargs)
    savez(ostream, **attr_dict)
    ostream.close()
    return filename


SKIPLOAD = set(['title', 'n_atoms', 'n_csets', 'bonds', 'bmap',
                'coordinates', 'cslabels', 'numbonds', 'flagsts',
                'segindex', 'chindex', 'resindex'])


def loadAtoms(filename):
    """Returns :class:`.AtomGroup` instance loaded from *filename* using
    :func:`numpy.load` function.  See also :func:`saveAtoms`."""

    LOGGER.timeit('_prody_loadatoms')
    attr_dict = load(filename)
    files = set(attr_dict.files)

    if not 'n_atoms' in files:
        raise ValueError('{0} is not a valid atomic data file'
                         .format(repr(filename)))
    title = str(attr_dict['title'])

    if 'coordinates' in files:
        coords = attr_dict['coordinates']
        ag = AtomGroup(title)
        ag._n_csets = int(attr_dict['n_csets'])
        ag._coords = coords
    ag._n_atoms = int(attr_dict['n_atoms'])
    ag._setTimeStamp()
    if 'flagsts' in files:
        ag._flagsts = int(attr_dict['flagsts'])

    if 'bonds' in files and 'bmap' in files and 'numbonds' in files:
        ag._bonds = attr_dict['bonds']
        ag._bmap = attr_dict['bmap']
        ag._data['numbonds'] = attr_dict['numbonds']

    skip_flags = set()

    for label, data in attr_dict.items():
        if label in SKIPLOAD:
            continue
        if data.ndim == 1 and data.dtype == bool:
            if label in skip_flags:
                continue
            else:
                ag._setFlags(label, data)
                skip_flags.update(flags.ALIASES.get(label, [label]))
        else:
            ag.setData(label, data)

    for label in ['segindex', 'chindex', 'resindex']:
        if label in attr_dict:
            ag._data[label] = attr_dict[label]

    if ag.numCoordsets() > 0:
        ag._acsi = 0

    if 'cslabels' in files:
        ag.setCSLabels(list(attr_dict['cslabels']))

    LOGGER.report('Atom group was loaded in %.2fs.', '_prody_loadatoms')
    return ag


def iterFragments(atoms):
    """Yield fragments, connected subsets in *atoms*, as :class:`.Selection`
    instances."""

    try:
        return atoms.iterFragments()
    except AttributeError:
        pass

    try:
        ag = atoms.getAtomGroup()
    except AttributeError:
        raise TypeError('atoms must be an Atomic instance')

    bonds = atoms._iterBonds()
    return _iterFragments(atoms, ag, bonds)


def _iterFragments(atoms, ag, bonds):

    fids = zeros((len(ag)), int)
    fdict = {}
    c = 0
    for a, b in bonds:
        af = fids[a]
        bf = fids[b]
        if af and bf:
            if af != bf:
                frag = fdict[af]
                temp = fdict[bf]
                fids[temp] = af
                frag.extend(temp)
                fdict.pop(bf)
        elif af:
            fdict[af].append(b)
            fids[b] = af
        elif bf:
            fdict[bf].append(a)
            fids[a] = bf
        else:
            c += 1
            fdict[c] = [a, b]
            fids[a] = fids[b] = c
    fragments = []
    append = fragments.append
    fidset = set()
    indices = atoms._getIndices()
    for i, fid in zip(indices, fids[indices]):
        if fid in fidset:
            continue
        elif fid:
            fidset.add(fid)
            indices = fdict[fid]
            indices.sort()
            append(indices)
        else:
            # these are non-bonded atoms, e.g. ions
            append([i])

    acsi = atoms.getACSIndex()
    for indices in fragments:
        yield Selection(ag, indices, 'index ' + rangeString(indices), acsi,
                        unique=True)


def findFragments(atoms):
    """Returns list of fragments, connected subsets in *atoms*.  See also
    :func:`iterFragments`."""

    return list(iterFragments(atoms))


RESERVED = set(ATOMIC_FIELDS)
RESERVED.update(['and', 'or', 'not', 'within', 'of', 'exwithin', 'same', 'as',
                 'bonded', 'exbonded', 'to', 'all', 'none',
                 'index', 'sequence', 'x', 'y', 'z'])
RESERVED.update(flags.PLANTERS)
RESERVED.update(select.FUNCTIONS)
RESERVED.update(select.FIELDS_SYNONYMS)
RESERVED.update(['n_atoms', 'n_csets', 'cslabels', 'title', 'coordinates',
                 'bonds', 'bmap'])


def isReserved(word):
    """Returns **True** if *word* is reserved for internal data labeling or atom
    selections.  See :func:`listReservedWords` for a list of reserved words."""

    return word in RESERVED


def listReservedWords():
    """Returns list of words that are reserved for atom selections and internal
    variables. These words are: """

    words = list(RESERVED)
    words.sort()
    return words

_ = listReservedWords.__doc__ + '*' + '*, *'.join(listReservedWords()) + '*.'
listReservedWords.__doc__ = '\n'.join(wrap(_, 79))


def sortAtoms(atoms, label, reverse=False):
    """Returns an :class:`.AtomMap` pointing to *atoms* sorted in ascending
    data *label* order, or optionally in *reverse* order."""

    try:
        data, acsi = atoms.getData(label), atoms.getACSIndex()
    except AttributeError:
        raise TypeError('atoms must be an Atomic instance')
    else:
        if data is None:
            raise ValueError('{0} data is not set for {1}'
                             .format(repr(label), atoms))
    sort = data.argsort()
    if reverse:
        sort = sort[::-1]
    try:
        indices = atoms.getIndices()
    except AttributeError:
        ag = atoms
    else:
        ag = atoms.getAtomGroup()
        sort = indices[sort]
    return AtomMap(ag, sort, acsi)


def sliceAtoms(atoms, select):
    """Slice *atoms* using the selection defined by *select*.

    :arg atoms: atoms to be selected from
    :type atoms: :class:`Atomic`

    :arg select: a :class:`Selection` instance or selection string
    :type select: :class:`Selection`, str

    """

    if atoms == select:
        raise ValueError('atoms and select arguments are the same')

    try:
        indices = select._getIndices()
    except AttributeError:
        if isinstance(select, str):
            select = atoms.select(select)
            indices = select._getIndices()
        else:
            raise TypeError('select must be a string or a Selection instance')

    if isinstance(atoms, AtomGroup):
        which = indices
    else:
        idxset = set(indices)
        which = array([i for i, idx in enumerate(atoms._getIndices())
                          if idx in idxset])

    return which, select

def extendAtoms(nodes, atoms, is3d=False):
    """Returns extended mapping indices and an :class:`.AtomMap`."""

    #LOGGER.timeit('_prody_extendAtoms')
    try:
        i_nodes = nodes.iterAtoms()
        n_nodes = nodes.numAtoms()
    except AttributeError:
        raise ValueError('nodes must be an Atomic instance')

    if not nodes in atoms:
        raise ValueError('nodes must be a subset of atoms')

    atom_indices = []
    real_indices = []   # indices of atoms that are used as nodes (with real mode data)
    indices = []
    get = HierView(atoms).getResidue
    residues = []

    #LOGGER.progress('Extending atoms...', n_nodes, '_prody_extendAtoms_extend')
    for i, node in enumerate(i_nodes):
        #LOGGER.update(i, label='_prody_extendAtoms')
        res = get(node.getChid() or None, node.getResnum(),
                  node.getIcode() or None, node.getSegname() or None)
        if res is None:
            raise ValueError('atoms must contain a residue for all atoms')

        res_atom_indices = res._getIndices()
        if not fastin(res, residues):
            atom_indices.append(res_atom_indices)

            res_real_indices = ones(len(res_atom_indices)) * -1
            real_indices.append(res_real_indices)

            if is3d:
                nma_indices = list(range(i*3, (i+1)*3)) * len(res)
            else:
                nma_indices = [i] * len(res)

            indices.append(nma_indices)
            residues.append(res)
        else:
            k = where(res_atom_indices==node.getIndex())[0][0]
            if is3d:
                nma_indices[k*3:(k+1)*3] = list(range(i*3, (i+1)*3))
            else:
                nma_indices[k] = i

            res_real_indices = real_indices[residues.index(res)]
        
        # register the real node
        node_index = node.getIndex()
        res_real_indices[res_atom_indices == node_index] = i
    
    def getClosest(a, B):
        D = []
        for b in B:
            d = getDistance(a._getCoords(), b._getCoords())
            D.append(d)
        
        i = argmin(D)
        return B[i]
    #LOGGER.finish()
    #LOGGER.report('Atoms was extended in %2.fs.', label='_prody_extendAtoms_extend')

    #LOGGER.progress('Removing possible redundant atoms...', len(real_indices), '_prody_extendAtoms_remove')
    for i, res_real_indices in enumerate(real_indices):
        #LOGGER.update(i, label='_prody_extendAtoms_remove')
        arr = array(res_real_indices)
        # this residue is represented by one node, so no correction is needed
        if sum(arr >= 0) == 1: 
            continue
        # otherwise replace the data of extended atoms by that of 
        # the nearest real node in the residue
        else:
            # get all the atoms in this residue
            res_atoms = array(residues[i])
            # get the real and extended atoms
            real_atoms = res_atoms[arr >= 0]
            for j in range(len(res_real_indices)):
                if res_real_indices[j] >= 0:
                    continue
                else:
                    atom = res_atoms[j]
                    closest_real_atom = getClosest(atom, real_atoms)
                    k = where(real_atoms == closest_real_atom)[0][0]
                    
                    nma_indices = indices[i]
                    if is3d:
                        nma_indices[j*3:(j+1)*3] = nma_indices[k*3:(k+1)*3]
                    else:
                        nma_indices[j] = nma_indices[k]

    atom_indices = concatenate(atom_indices)
    indices = concatenate(indices)

    #LOGGER.finish()
    #LOGGER.report('Redundant atoms was removed in %2.fs.', label='_prody_extendAtoms_remove')

    try:
        ag = atoms.getAtomGroup()
    except AttributeError:
        ag = atoms
    atommap = AtomMap(ag, atom_indices, atoms.getACSIndex(),
                      title=str(atoms), intarrays=True)
    
    #LOGGER.report('Full atoms was extended in %2.fs.', label='_prody_extendAtoms')

    return indices, atommap

def sliceAtomicData(data, atoms, select, axis=None):
    """Slice a matrix using indices extracted using :func:`sliceAtoms`.

    :arg data: any data array
    :type data: :class:`~numpy.ndarray`

    :arg atoms: atoms to be selected from
    :type atoms: :class:`Atomic`

    :arg select: a :class:`Selection` instance or selection string
    :type select: :class:`Selection`, str

    :arg axis: the axis along which the data is sliced. See :mod:`~numpy` 
               for details of this parameter. 
               Default is **None** (all axes)
    :type axis: int, list

    """

    if isscalar(data):
        raise TypeError('The data must be array-like.')

    if not isinstance(data, ndarray):
        data = asarray(data)

    if not isinstance(atoms, Atomic):
        raise TypeError('atoms must be an Atomic instance')

    natoms = atoms.numAtoms()

    if axis is None:
        axes = list(range(data.ndim))
    else:
        axes = [axis]

    is3d = False
    for ax in axes:
        if data.shape[ax] != natoms:
            if data.shape[ax] == natoms * 3:
                is3d = True
                break
            else:
                raise ValueError('data and atoms must have the same size along all chosen axes')
<<<<<<< HEAD
        else:
            break
=======
>>>>>>> 836f431b

    indices, _ = sliceAtoms(atoms, select)
    if is3d:
        indices = array([[i*3, i*3+1, i*3+2] 
                        for i in indices]
                        ).reshape(3*len(indices))

    if axis is not None:
        I = [arange(s) for s in data.shape] 
        axes = [axis] if isscalar(axis) else axis
        for ax in axes:
            I[ax] = indices
    else:
        I = [indices] * data.ndim
    
    profiles = data[ix_(*I)]
        
    return profiles

sliceData = sliceAtomicData

def extendAtomicData(data, nodes, atoms, axis=None):
    """Extend a coarse grained data obtained for *nodes* to *atoms*.

    :arg data: any data array
    :type data: :class:`~numpy.ndarray`

    :arg nodes: a set of atoms that has been used
        as nodes in data generation
    :type nodes: :class:`Atomic`

    :arg atoms: atoms to be selected from
    :type atoms: :class:`Atomic`

    :arg axis: the axis/direction you want to use to slice data from the matrix.
        The options are **0** or **1** or **None** like in :mod:`~numpy`. 
        Default is **None** (all axes)
    :type axis: int

    """
    
    try:
        data = asarray(data)
    except:
        raise TypeError('The data must be array-like.')

    nnodes = nodes.numAtoms()

    is3d = False
    if data.shape[0] != nnodes:
        if data.shape[0] == nnodes * 3:
            is3d = True
        else:
            raise ValueError('data and nodes must have the same size')

    indices, atommap = extendAtoms(nodes, atoms, is3d)
    
    if axis is not None:
        I = [arange(s) for s in data.shape] 
        axes = [axis] if isscalar(axis) else axis
        for ax in axes:
            I[ax] = indices
    else:
        I = [indices] * data.ndim

    data_ext = data[ix_(*I)]
        
    return data_ext, atommap

extendData = extendAtomicData<|MERGE_RESOLUTION|>--- conflicted
+++ resolved
@@ -470,11 +470,6 @@
                 break
             else:
                 raise ValueError('data and atoms must have the same size along all chosen axes')
-<<<<<<< HEAD
-        else:
-            break
-=======
->>>>>>> 836f431b
 
     indices, _ = sliceAtoms(atoms, select)
     if is3d:
