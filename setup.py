import os
import sys
from os import sep as dirsep
from os.path import isfile, join
from shutil import copy

from distutils.core import setup
from distutils.extension import Extension
from distutils.command.install import install

PY3K = sys.version_info[0] > 2

with open('README.rst') as inp:
    long_description = inp.read()

__version__ = ''
inp = open('lib/prody/__init__.py')
for line in inp:
    if (line.startswith('__version__')):
        exec(line.strip())
        break
inp.close()

def isInstalled(module_name):
    """Check if a required package is installed, by trying to import it."""

    try:
        return __import__(module_name)
    except ImportError:
        return False
    else:
        return True

if not isInstalled('numpy'):    
    print("""NumPy is not installed. This package is required for main ProDy 
features and needs to be installed before you can use ProDy.  
You can find NumPy at: http://numpy.scipy.org""")

PACKAGES = ['prody', 'prody.atomic', 'prody.dynamics', 'prody.ensemble',
            'prody.measure', 'prody.proteins', 'prody.trajectory',
            'prody.routines', 'prody.utilities']
PACKAGE_DATA = {}
if sys.version_info[:2] > (2, 6):
    PACKAGES.extend(['prody.tests',
                     'prody.tests.test_atomic',
                     'prody.tests.test_datafiles',
                     'prody.tests.test_dynamics',
                     'prody.tests.test_ensemble', 
                     'prody.tests.test_kdtree', 
                     'prody.tests.test_measure',
                     'prody.tests.test_proteins',
                     'prody.tests.test_trajectory',
                     'prody.tests.test_utilities',])
    PACKAGE_DATA['prody.tests'] = ['test_datafiles/pdb*.pdb', 
                                   'test_datafiles/*.dat', 
                                   'test_datafiles/*.coo', 
                                   'test_datafiles/dcd*.dcd',
                                   'test_datafiles/xml*.xml',
                                   'test_datafiles/msa*',]
PACKAGE_DIR = {}
for pkg in PACKAGES:
    PACKAGE_DIR[pkg] = join('lib', *pkg.split('.'))

EXTENSIONS = []

if os.name != 'java' and sys.version_info[0] == 2:
    pairwise2 = ['cpairwise2.c', 'pairwise2.py']
    if all([isfile(join('lib', 'prody', 'proteins', fn)) 
                           for fn in pairwise2]):  
        EXTENSIONS.append(
            Extension('prody.proteins.cpairwise2', 
                      [join('lib', 'prody', 'proteins', 'cpairwise2.c')],
                      ))
    else:
        raise Exception('one or more pairwise2 module files are missing')
    if isInstalled('numpy'):
        import numpy
        kdtree_files = ['__init__.py', 'KDTree.c', 'KDTree.h',
                        'KDTreemodule.c', 'Neighbor.h', 'kdtree.py']
        if all([isfile(join('lib', 'prody', 'kdtree', fn)) 
                for fn in kdtree_files]):
            EXTENSIONS.append(
                Extension('prody.kdtree._CKDTree',
                          [join('lib', 'prody', 'kdtree', 'KDTree.c'),
                           join('lib', 'prody', 'kdtree', 'KDTreemodule.c')],
                          include_dirs=[numpy.get_include()],
                          ))
        else:
            raise Exception('one or more kdtree module files are missing')
        PACKAGES.append('prody.kdtree')
        EXTENSIONS.append(
            Extension('prody.proteins.msatools', 
                      [join('lib', 'prody', 'proteins', 'msatools.c')],
                      include_dirs=[numpy.get_include()],))
    elif isInstalled('numpy'):
        raise ImportError('numpy is not installed')

SCRIPTS = ['scripts/prody']
import platform
if (platform.system() == 'Windows' or 
    len(sys.argv) > 1 and sys.argv[1] not in ('build', 'install')):
    SCRIPTS.append('scripts/prody.bat')

<<<<<<< HEAD
=======

>>>>>>> 521806de
if len(sys.argv) > 1 and sys.argv[1] == 'copy':
    from glob import glob
    ext = '.pyd' if platform == 'Windows' else '.so'
    base = join('build', 
                'lib*' + '.'.join([str(i) for i in sys.version_info[:2]]))
    for src in glob(join(base, 'prody', '*', '*' + ext)):
        dst = join(*src.split(dirsep)[2:])
        dst = join('lib', dst)
        sys.stderr.write('cp ' + src + ' ' + dst + '\n')
        copy(src, dst)
        
else:
    setup(
        name='ProDy',
        version=__version__,
        author='Ahmet Bakan',
        author_email='ahb12 at pitt dot edu',
        description='A Python Package for Protein Dynamics Analysis',
        long_description=long_description,
        url='http://www.csb.pitt.edu/ProDy',
        packages=PACKAGES,
        package_dir=PACKAGE_DIR,
        package_data=PACKAGE_DATA,
        ext_modules=EXTENSIONS,
        license='GPLv3',
        keywords=('protein, dynamics, elastic network model, '
                  'Gaussian network model, anisotropic network model, '
                  'essential dynamics analysis, principal component analysis, '
                  'Protein Data Bank, PDB, GNM, ANM, PCA'),
        classifiers=[
                     'Development Status :: 4 - Beta',
                     'Intended Audience :: Science/Research',
                     'License :: OSI Approved :: GNU General Public License (GPL)',
                     'Operating System :: MacOS',
                     'Operating System :: Microsoft :: Windows',
                     'Operating System :: POSIX',
                     'Programming Language :: Python',
                     'Programming Language :: Python :: 2',
                     'Topic :: Scientific/Engineering :: Bio-Informatics',
                     'Topic :: Scientific/Engineering :: Chemistry',
                    ],
        scripts=SCRIPTS,
        requires=['NumPy', ],
        provides=['ProDy({0:s})'.format(__version__)]
        )<|MERGE_RESOLUTION|>--- conflicted
+++ resolved
@@ -101,10 +101,7 @@
     len(sys.argv) > 1 and sys.argv[1] not in ('build', 'install')):
     SCRIPTS.append('scripts/prody.bat')
 
-<<<<<<< HEAD
-=======
 
->>>>>>> 521806de
 if len(sys.argv) > 1 and sys.argv[1] == 'copy':
     from glob import glob
     ext = '.pyd' if platform == 'Windows' else '.so'
